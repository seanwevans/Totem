#!/usr/bin/env python3
"""
🪶 Totem — a no-syntax-error programming language.

Pure ⊂ State ⊂ IO ⊂ Sys ⊂ Meta

  Pure: deterministic and referentially transparent.
  State: modifies internal memory but not external state.
  IO: reads/writes external state (files, console, etc.).
  Sys: system-level effects (spawn, network, etc.).
  Meta: reflection, compilation, or self-modifying code.

| Layer                         | Purpose                               | Status  |
<------------------------------ + ------------------------------------- + -------->
| **Structural decompressor**   | Every UTF-8 string → valid scoped AST |   ✅    |
| **Type & lifetime inference** | Rust-like ownership, drops, borrows   |   ✅    |
| **Purity/effect lattice**     | `Pure ⊂ State ⊂ IO ⊂ Sys ⊂ Meta`      |   ✅    |
| **Evaluator**                 | Graded effect monad runtime           |   ✅    |
| **Visualization**             | NetworkX graph of scopes & lifetimes  |   ✅    |
| **Bitcode serialization**     | Portable `.totem.json` IR             |   ✅    |
| **Reload & re-execution**     | Deterministic round-trip              |   ✅    |
| **Hash & diff**               | Semantic identity                     |   ✅    |
| **Logbook ledger**            | Provenance tracking                   |   ✅    |
| **Cryptographic signatures**  | Proof-of-origin                       |   ✅    |

"""

import argparse
from dataclasses import dataclass
from datetime import datetime
import difflib
import hashlib
import heapq
import json
from collections import deque
from pathlib import Path
import re
import sys
<<<<<<< HEAD
=======
try:
    import networkx as nx
except ModuleNotFoundError:  # pragma: no cover - optional dependency
    nx = None

try:
    import matplotlib.pyplot as plt
except ModuleNotFoundError:  # pragma: no cover - optional dependency
    plt = None

try:
    import pydot
except ModuleNotFoundError:  # pragma: no cover - optional dependency
    pydot = None

try:
    from cryptography.hazmat.primitives.asymmetric import rsa, padding
    from cryptography.hazmat.primitives import hashes, serialization
    from cryptography.hazmat.backends import default_backend
    from cryptography.exceptions import InvalidSignature
except ImportError:  # pragma: no cover - optional crypto dependency
    rsa = padding = hashes = serialization = default_backend = InvalidSignature = None
>>>>>>> 434d2ad8

EFFECT_GRADES = ["pure", "state", "io", "sys", "meta"]

GRADE_COLORS = {
    "pure": "#8BC34A",
    "state": "#FFEB3B",
    "io": "#FF7043",
    "sys": "#9575CD",
    "meta": "#B0BEC5",
}

OPS = {
    "A": {"grade": "pure"},
    "B": {"grade": "state"},
    "C": {"grade": "io"},
    "D": {"grade": "pure"},
    "E": {"grade": "pure"},
    "F": {"grade": "pure"},
    "G": {"grade": "io"},
    "H": {"grade": "sys"},
    "J": {"grade": "sys"},
    "K": {"grade": "pure"},
    "L": {"grade": "sys"},
    "P": {"grade": "sys"},
    "S": {"grade": "sys"},    
}

IO_IMPORTS = {
    "C": {
        "capability": "io.read",
        "module": "totem_io",
        "name": "io_read",
        "params": [],
        "results": ["i32"],
    },
    "G": {
        "capability": "io.write",
        "module": "totem_io",
        "name": "io_write",
        "params": ["i32"],
        "results": [],
    },
}

PURE_CONST_VALUES = {"A": 1, "D": 2, "F": 5}

LOGBOOK_FILE = "totem.logbook.jsonl"
KEY_FILE = "totem_private_key.pem"
PUB_FILE = "totem_public_key.pem"
REPL_HISTORY_LIMIT = 10


@dataclass
class FFIDeclaration:
    """Metadata describing a host-provided foreign function."""

    name: str
    grade: str
    arg_types: list
    return_type: str
    capabilities: list | None = None

    def __post_init__(self):
        self.name = (self.name or "").strip().upper()
        if not self.name:
            raise ValueError("FFI declaration requires a name")
        self.grade = (self.grade or "").strip().lower()
        if self.grade not in EFFECT_GRADES:
            raise ValueError(
                f"FFI declaration {self.name} has unknown grade: {self.grade}"
            )
        self.arg_types = [a.strip() for a in (self.arg_types or []) if a.strip()]
        self.return_type = (self.return_type or "").strip() or "void"
        caps = self.capabilities or []
        self.capabilities = [c.strip() for c in caps if c.strip()]

    @property
    def arity(self):
        return len(self.arg_types)

    def to_dict(self):
        return {
            "name": self.name,
            "grade": self.grade,
            "arg_types": list(self.arg_types),
            "return_type": self.return_type,
            "capabilities": list(self.capabilities),
        }

    @classmethod
    def from_dict(cls, data):
        if not isinstance(data, dict):
            raise TypeError("FFI declaration must be built from a mapping")
        name = data.get("name")
        grade = data.get("grade")
        arg_types = data.get("arg_types") or data.get("args") or []
        return_type = data.get("return_type") or data.get("returns")
        capabilities = (
            data.get("capabilities")
            or data.get("requires")
            or data.get("capability_requirements")
            or []
        )
        return cls(name, grade, arg_types, return_type, capabilities)


FFI_REGISTRY = {}


INLINE_FFI_PATTERN = re.compile(
    r"^\s*(?P<name>[A-Za-z_][A-Za-z0-9_]*)\s*:\s*(?P<grade>[a-z]+)\s*"
    r"\((?P<args>[^)]*)\)\s*->\s*(?P<ret>[^|]+?)\s*"
    r"(?:\|\s*requires\s*(?P<caps>.+))?$"
)


def parse_inline_ffi(schema):
    """Parse a simple inline FFI schema into declarations."""

    if not schema:
        return []

    declarations = []
    for line in schema.splitlines():
        entry = line.strip()
        if not entry or entry.startswith("#"):
            continue
        match = INLINE_FFI_PATTERN.match(entry)
        if not match:
            raise ValueError(f"Invalid inline FFI declaration: {entry}")
        args = match.group("args").strip()
        arg_types = [a.strip() for a in args.split(",") if a.strip()] if args else []
        caps_text = match.group("caps")
        caps = []
        if caps_text:
            caps = [c.strip() for c in caps_text.split(",") if c.strip()]
        declarations.append(
            FFIDeclaration(
                name=match.group("name"),
                grade=match.group("grade"),
                arg_types=arg_types,
                return_type=match.group("ret").strip(),
                capabilities=caps,
            )
        )
    return declarations


def _normalize_ffi_declarations(spec):
    """Normalize any supported FFI spec into FFIDeclaration objects."""

    if spec is None:
        return []
    if isinstance(spec, FFIDeclaration):
        return [spec]
    if isinstance(spec, str):
        trimmed = spec.strip()
        if not trimmed:
            return []
        if trimmed[0] in "[{":
            data = json.loads(trimmed)
            return _normalize_ffi_declarations(data)
        return parse_inline_ffi(trimmed)
    if isinstance(spec, dict):
        # Support either a single declaration dict or a wrapper with "ffi" key.
        if "declarations" in spec and isinstance(spec["declarations"], list):
            return _normalize_ffi_declarations(spec["declarations"])
        if "ffi" in spec and isinstance(spec["ffi"], list):
            return _normalize_ffi_declarations(spec["ffi"])
        return [FFIDeclaration.from_dict(spec)]
    if isinstance(spec, (list, tuple)):
        decls = []
        for item in spec:
            decls.extend(_normalize_ffi_declarations(item))
        return decls
    raise TypeError(f"Unsupported FFI spec type: {type(spec)!r}")


def register_ffi_declarations(spec, *, reset=False):
    """Register one or more FFI declarations in the global registry."""

    if reset:
        FFI_REGISTRY.clear()
    for decl in _normalize_ffi_declarations(spec):
        if decl.name in FFI_REGISTRY:
            raise ValueError(f"Duplicate FFI declaration for {decl.name}")
        FFI_REGISTRY[decl.name] = decl


def clear_ffi_registry():
    """Remove all registered FFI declarations."""

    FFI_REGISTRY.clear()


def get_registered_ffi_declarations():
    """Return a snapshot of the currently registered declarations."""

    return {name: decl for name, decl in FFI_REGISTRY.items()}


def _scope_path(scope):
    parts = []
    while scope is not None:
        parts.append(scope.name)
        scope = scope.parent
    return ".".join(reversed(parts))


def _stable_id(scope_path, index):
    token = f"{scope_path}:{index}".encode("utf-8")
    return hashlib.blake2s(token, digest_size=6).hexdigest()


def _scope_full_path(scope):
    """Return a human-readable scope path for display."""

    parts = []
    while scope is not None:
        parts.append(scope.name)
        scope = scope.parent
    return " > ".join(reversed(parts))


class Lifetime:
    def __init__(self, owner_scope, identifier):
        self.id = identifier
        self.owner_scope = owner_scope
        self.end_scope = None
        self.borrows = []
        self.owner_node = None

    def __repr__(self):
        end = self.end_scope.name if self.end_scope else "?"
        return f"Life({self.id}@{self.owner_scope.name}->{end})"


class Borrow:
    def __init__(self, kind, target, borrower_scope):
        self.kind = kind
        self.target = target
        self.borrower_scope = borrower_scope

    def __repr__(self):
        return f"{self.kind}→{self.target.id}@{self.borrower_scope.name}"


def _arity_type_name(arity):
    """Return the canonical Totem type name for a constructor of a given arity."""

    return f"ADT<{arity}>"


class Node:
    def __init__(self, op, typ, scope):
        scope_path = _scope_path(scope)
        node_index = len(scope.nodes)
        self.id = _stable_id(scope_path, node_index)
        self.op = op
        self.typ = typ
        self.scope = scope
        life_scope_path = f"{scope_path}.life"
        life_id = _stable_id(life_scope_path, node_index)
        self.owned_life = Lifetime(scope, life_id)
        self.owned_life.owner_node = self
        self.borrows = []
        self.grade = OPS.get(op, {}).get("grade", "pure")
        self.ffi = None
        self.ffi_capabilities = []
        self._apply_ffi_metadata()
        self.meta = {}
        self.arity = 0
        self.update_type()

    def __repr__(self):
        return f"<{self.op}:{self.typ}@{self.scope.name}>"

    def _apply_ffi_metadata(self):
        decl = FFI_REGISTRY.get(self.op)
        if not decl:
            return
        self.ffi = decl
        self.grade = decl.grade
        self.typ = decl.return_type
        self.ffi_capabilities = list(decl.capabilities)
    def update_type(self):
        """Refresh this node's inferred type based on current metadata and borrows."""

        self.arity = len(self.borrows)
        if "fixed_type" in self.meta:
            self.typ = self.meta["fixed_type"]
        elif self.op == "P":
            self.typ = "match"
        else:
            self.typ = _arity_type_name(self.arity)
        return self.typ


class Capability:
    """Linear capability token tracking resource usage."""

    def __init__(
        self,
        kind,
        resource=None,
        *,
        state=None,
        history=None,
        generation=0,
        active=True,
    ):
        self.kind = kind
        self.resource = resource
        self.state = state or {}
        self.history = history or []
        self.generation = generation
        self._active = active

    def evolve(self, action, detail=None, state_updates=None):
        if not self._active:
            raise RuntimeError(f"Capability {self} already consumed")

        new_state = dict(self.state)
        if state_updates:
            for key, value in state_updates.items():
                new_state[key] = value

        new_history = list(self.history)
        new_history.append({"action": action, "detail": detail})

        self._active = False

        return Capability(
            self.kind,
            self.resource,
            state=new_state,
            history=new_history,
            generation=self.generation + 1,
        )

    @property
    def is_active(self):
        return self._active

    def __repr__(self):
        return f"<Capability {self.kind}@{self.generation}>"


@dataclass(frozen=True)
class CapabilityUseResult:
    capability: Capability
    value: object = None


def resolve_value(value):
    if isinstance(value, CapabilityUseResult):
        return value.value
    return value


def extract_capability(value):
    if isinstance(value, CapabilityUseResult):
        return value.capability
    if isinstance(value, Capability):
        return value
    return None


def _clone_list(source):
    return list(source) if source is not None else []


def use_file_read(cap):
    index = cap.state.get("index", 0)
    contents = cap.state.get("contents", [])
    if index < len(contents):
        data = contents[index]
    else:
        data = None
    new_cap = cap.evolve("read", data, {"index": index + 1})
    return CapabilityUseResult(new_cap, data)


def use_file_write(cap, payload):
    writes = _clone_list(cap.state.get("writes", []))
    writes.append(payload)
    new_cap = cap.evolve("write", payload, {"writes": writes})
    return CapabilityUseResult(new_cap, True)


def use_net_send(cap, payload):
    transmissions = _clone_list(cap.state.get("transmissions", []))
    transmissions.append(payload)
    ack = f"sent:{payload}"
    new_cap = cap.evolve("send", payload, {"transmissions": transmissions})
    return CapabilityUseResult(new_cap, ack)


CAPABILITY_FACTORIES = {
    "FileRead": lambda: Capability(
        "FileRead",
        resource="input",
        state={"index": 0, "contents": ["input_data"]},
    ),
    "FileWrite": lambda: Capability(
        "FileWrite",
        resource="output",
        state={"writes": []},
    ),
    "NetSend": lambda: Capability(
        "NetSend",
        resource="socket",
        state={"transmissions": []},
    ),
}


def create_default_environment():
    env = {"__capabilities__": {}}
    for kind, factory in CAPABILITY_FACTORIES.items():
        env["__capabilities__"][kind] = factory()
    return env


def ensure_capability(env, kind):
    caps = env.setdefault("__capabilities__", {})
    if kind not in caps:
        caps[kind] = CAPABILITY_FACTORIES[kind]()
    return caps[kind]


def store_capability(env, kind, capability):
    env.setdefault("__capabilities__", {})[kind] = capability


class IRNode:
    """Lowered SSA-like form."""

    def __init__(self, id, op, typ, grade, args):
        self.id = id
        self.op = op
        self.typ = typ
        self.grade = grade
        self.args = args


class Scope:
    def __init__(self, name, parent=None, *, effect_cap=None, fence=None):
        self.name = name
        self.parent = parent
        self.nodes = []
        self.children = []
        self.lifetimes = []
        self.drops = []
        self.effect_cap = effect_cap
        self.fence = fence
        if parent:
            parent.children.append(self)

    def __repr__(self):
        return f"Scope({self.name})"


class Effect:
    """Graded monad for purity tracking."""

    def __init__(self, grade, value, log=None):
        self.grade = grade
        self.value = value
        self.log = log or []

    def bind(self, fn):
        out = fn(self.value)
        new_idx = max(EFFECT_GRADES.index(self.grade), EFFECT_GRADES.index(out.grade))
        return Effect(EFFECT_GRADES[new_idx], out.value, self.log + out.log)


class MovedValue:
    """Sentinel stored in the environment when a lifetime has been moved."""

    def __init__(self, origin_id):
        self.origin_id = origin_id

    def __repr__(self):
        return f"<moved:{self.origin_id}>"


def read_env_value(env, lifetime_id, default=None):
    """Fetch a lifetime's value while ensuring it has not been moved."""

    if lifetime_id is None:
        return default
    if lifetime_id not in env:
        if default is not None:
            return default
        raise KeyError(f"Unknown lifetime {lifetime_id}")
    val = env[lifetime_id]
    if isinstance(val, MovedValue):
        raise RuntimeError(f"Lifetime {lifetime_id} has been moved and is no longer usable")
    return val


def move_env_value(env, lifetime_id):
    """Mark a lifetime as moved and return its previous value."""

    if lifetime_id is None:
        raise RuntimeError("Cannot move a value without a lifetime identifier")
    if lifetime_id not in env:
        raise KeyError(f"Unknown lifetime {lifetime_id}")
    val = env[lifetime_id]
    if isinstance(val, MovedValue):
        raise RuntimeError(f"Lifetime {lifetime_id} has already been moved")
    env[lifetime_id] = MovedValue(lifetime_id)
    return val


class OwnedMessage:
    """A message that must be moved exactly once across actors."""

    def __init__(self, payload, capability, message_id):
        self.payload = payload
        self.capability = capability
        self.message_id = message_id
        self._moved = False

    def move_payload(self):
        if self._moved:
            raise RuntimeError(f"Message {self.message_id} has already been moved")
        self._moved = True
        return self.payload

    def __repr__(self):
        target = getattr(self.capability, "actor_id", "?")
        return f"<OwnedMessage id={self.message_id}→{target} moved={self._moved}>"


class ActorCapability:
    """Capability used to send messages to a specific actor."""

    def __init__(self, actor_system, actor_id):
        self.actor_system = actor_system
        self.actor_id = actor_id

    def send(self, message):
        return self.actor_system.send(self, message)

    def __repr__(self):
        return f"<Capability {self.actor_id}>"


class Actor:
    """Single actor with a mailbox and effect-local log."""

    def __init__(self, actor_id, behavior):
        self.actor_id = actor_id
        self.behavior = behavior
        self.mailbox = deque()
        self.local_log = []
        self.local_grade_index = EFFECT_GRADES.index("pure")

    def enqueue(self, payload):
        self.mailbox.append(payload)

    def drain(self):
        delivered = 0
        logs = []
        grade_index = self.local_grade_index
        while self.mailbox:
            payload = self.mailbox.popleft()
            effect = self.behavior(payload)
            grade_index = max(grade_index, EFFECT_GRADES.index(effect.grade))
            logs.extend(effect.log)
            delivered += 1
        self.local_grade_index = grade_index
        self.local_log.extend(logs)
        return delivered, logs, grade_index


def default_actor_behavior(payload):
    return Effect("state", {"last_message": payload}, [f"echo:{payload}"])


class ActorSystem:
    """Ownership-safe actor system with move-only message passing."""

    def __init__(self):
        self.actors = {}
        self._actor_counter = 0
        self._message_counter = 0
        self._public_log = []

    def spawn(self, behavior=None):
        behavior = behavior or default_actor_behavior
        actor_id = f"actor_{self._actor_counter}"
        self._actor_counter += 1
        actor = Actor(actor_id, behavior)
        self.actors[actor_id] = actor
        return ActorCapability(self, actor_id)

    def next_message_id(self):
        mid = self._message_counter
        self._message_counter += 1
        return mid

    def send(self, capability, message):
        if message.capability is not capability:
            raise RuntimeError("Message capability does not match the target actor")
        payload = message.move_payload()
        actor = self.actors.get(capability.actor_id)
        if actor is None:
            raise RuntimeError(f"Unknown actor {capability.actor_id}")
        actor.enqueue(payload)
        log_entry = f"send:{capability.actor_id}:msg{message.message_id}"
        return Effect("sys", True, [log_entry])

    def run_until_idle(self):
        delivered = 0
        logs = []
        highest_grade = EFFECT_GRADES.index("pure")

        while True:
            iteration_delivered = 0
            iteration_logs = []
            for actor_id, actor in self.actors.items():
                count, local_logs, grade_idx = actor.drain()
                if not count and not local_logs:
                    continue
                iteration_delivered += count
                highest_grade = max(highest_grade, grade_idx)
                iteration_logs.extend(f"{actor_id}:{entry}" for entry in local_logs)

            if not iteration_delivered and not iteration_logs:
                break

            delivered += iteration_delivered
            logs.extend(iteration_logs)

        prefix = f"run:delivered={delivered}"
        if logs:
            combined = [prefix] + logs
        else:
            combined = [prefix]
        self._public_log = logs
        return Effect("sys", self, combined)

    @property
    def last_public_log(self):
        return list(self._public_log)

class TIRInstruction:
    """Single SSA-like instruction."""

    def __init__(self, id, op, typ, grade, args, scope_path, produces=None metadata=None):    
        self.id = id
        self.op = op
        self.typ = typ
        self.grade = grade
        self.args = args
        self.scope_path = scope_path
        self.produces = produces

    def __repr__(self):
        def fmt_arg(arg):
            if isinstance(arg, dict):
                target = arg.get("target")
                kind = arg.get("kind")
                if kind and target:
                    return f"{kind}:{target}"
                if target:
                    return str(target)
                return json.dumps(arg, sort_keys=True)
            return str(arg)

        args_str = ", ".join(fmt_arg(a) for a in self.args) if self.args else ""
        return f"{self.id} = {self.op}({args_str}) : {self.typ} [{self.grade}] @{self.scope_path}"


class TIRProgram:
    """Flat, typed intermediate representation."""

    def __init__(self):
        self.instructions = []
        self.next_id = 0
        self.constructor_tags = {}
        self.next_tag = 0

    def new_id(self):
        vid = f"v{self.next_id}"
        self.next_id += 1
        return vid

    def emit(self, op, typ, grade, args, scope_path, produces=None):
        vid = self.new_id()
        instr = TIRInstruction(vid, op, typ, grade, args, scope_path, produces, metadata)
        self.instructions.append(instr)
        return vid

    def constructor_tag(self, op, arity):
        key = (op, arity)
        if key not in self.constructor_tags:
            self.constructor_tags[key] = self.next_tag
            self.next_tag += 1
        return self.constructor_tags[key]

    def desugar_pattern_matches(self):
        """Lower MATCH instructions into SWITCHes on constructor tags."""

        lowered = []
        for instr in self.instructions:
            if instr.op != "MATCH":
                lowered.append(instr)
                continue

            cases = instr.metadata.get("cases", [])
            default = instr.metadata.get("default")
            switch_meta = {
                "cases": [
                    {
                        "tag": case.get("tag"),
                        "result": case.get("result"),
                        "constructor": case.get("constructor"),
                    }
                    for case in cases
                ]
            }
            if default is not None:
                switch_meta["default"] = default

            lowered.append(
                TIRInstruction(
                    instr.id,
                    "SWITCH",
                    instr.typ,
                    instr.grade,
                    instr.args,
                    instr.scope_path,
                    switch_meta,
                )
            )

        self.instructions = lowered
        return self

    def __repr__(self):
        return "\n".join(map(str, self.instructions))


def _mlir_type(typ):
    """Map Totem types to MLIR types."""

    mapping = {
        "int32": "i32",
        "int64": "i64",
        "float": "f32",
        "double": "f64",
    }
    return mapping.get(typ, "i32")


def emit_mlir_module(tir):
    """Lower a TIR program to a textual MLIR module."""

    lattice = ", ".join(f'"{grade}"' for grade in EFFECT_GRADES)
    lines = [
        f"module attributes {{totem.effect_lattice = [{lattice}]}} {{",
        "  func.func @main() -> () {",
    ]

    value_map = {}

    for instr in tir.instructions:
        result_name = instr.id
        operands = []
        operand_types = []
        borrow_kinds = []

        for arg in instr.args:
            if isinstance(arg, dict):
                target = arg.get("target")
                kind = arg.get("kind")
            else:
                target = arg
                kind = None

            if not target:
                continue

            operand = value_map.get(target, target)
            operands.append(f"%{operand}")
            operand_types.append(_mlir_type(instr.typ))
            if kind:
                borrow_kinds.append(f'"{kind}"')

        operand_sig = ", ".join(operand_types)
        if not operand_sig:
            operand_sig = ""
        else:
            operand_sig = f"{operand_sig}"

        attrs = [f'grade = "{instr.grade}"']
        if borrow_kinds:
            attrs.append(f"borrow_kinds = [{', '.join(borrow_kinds)}]")

        attr_str = " " + "{" + ", ".join(attrs) + "}" if attrs else ""

        operand_list = ", ".join(operands)
        line = (
            f"    %{result_name} = \"totem.{instr.op.lower()}\"({operand_list}) : "
            f"({operand_sig}) -> {_mlir_type(instr.typ)}{attr_str}"
        )
        lines.append(line.rstrip())

        value_map[instr.id] = result_name
        if instr.produces:
            value_map[instr.produces] = result_name

    lines.append("    func.return")
    lines.append("  }")
    lines.append("}")

    return "\n".join(lines)


PURE_CONSTANTS = {
    "A": 1,
    "D": 2,
    "F": 5,
}


def emit_llvm_ir(tir):
    """Emit a simple LLVM IR view for the pure portion of a TIR program."""

    pure_instrs = [instr for instr in tir.instructions if instr.grade == "pure"]
    if not pure_instrs:
        return "; Totem program has no pure segment to lower"

    lines = [
        "; Totem pure segment lowered to LLVM IR",
        "define void @totem_main() {",
        "entry:",
    ]

    value_map = {}
    declared = set()

    def map_operand(target):
        return f"%{value_map.get(target, target)}"

    for instr in pure_instrs:
        result_name = instr.id

        if instr.op in PURE_CONSTANTS:
            const_val = PURE_CONSTANTS[instr.op]
            lines.append(f"  %{result_name} = add i32 0, {const_val}")
        else:
            operands = []
            for arg in instr.args:
                if isinstance(arg, dict):
                    target = arg.get("target")
                else:
                    target = arg
                if not target:
                    continue
                operands.append(map_operand(target))

            operand_parts = [f"i32 {op}" for op in operands]
            callee = f"@totem_{instr.op.lower()}"
            declared.add(callee)
            call_operands = ", ".join(operand_parts)
            lines.append(
                f"  %{result_name} = call i32 {callee}({call_operands})"
                if call_operands
                else f"  %{result_name} = call i32 {callee}()"
            )

        value_map[instr.id] = result_name
        if instr.produces:
            value_map[instr.produces] = result_name

    lines.append("  ret void")
    lines.append("}")

    for callee in sorted(declared):
        lines.append(f"declare i32 {callee}(...)")

    return "\n".join(lines).rstrip()
class BytecodeInstruction:
    """Executable instruction in the bytecode VM."""

    __slots__ = ("origin_id", "op", "grade", "args", "produces")

    def __init__(self, origin_id, op, grade, args=None, produces=None):
        self.origin_id = origin_id
        self.op = op
        self.grade = grade
        self.args = args or []
        self.produces = produces


class BytecodeProgram:
    """Linear bytecode representation assembled from TIR."""

    def __init__(self, instructions=None):
        self.instructions = instructions or []

    def append(self, instruction):
        self.instructions.append(instruction)


class BytecodeResult:
    """Execution artefact from the bytecode VM."""

    def __init__(self, grade, log, stack, env):
        self.grade = grade
        self.log = log
        self.stack = stack
        self.env = env


class BytecodeVM:
    """A minimal stack-based interpreter for Totem TIR."""

    def __init__(self):
        self.stack = []
        self.env = {}
        self.log = []
        self._effect_index = 0

    def execute(self, program):
        for instr in program.instructions:
            self._step(instr)

        final_grade = EFFECT_GRADES[self._effect_index]
        return BytecodeResult(final_grade, list(self.log), list(self.stack), dict(self.env))

    # -- internal helpers -------------------------------------------------

    def _step(self, instr):
        grade_index = self._grade_index(instr.grade)
        self._effect_index = max(self._effect_index, grade_index)

        value, log_entries = self._apply_operation(instr)

        self.stack.append(value)
        self.env[instr.origin_id] = value
        if instr.produces:
            self.env[instr.produces] = value

        if log_entries:
            if isinstance(log_entries, (list, tuple)):
                self.log.extend(log_entries)
            else:
                self.log.append(log_entries)

    def _grade_index(self, grade):
        try:
            return EFFECT_GRADES.index(grade)
        except ValueError:
            return 0

    def _apply_operation(self, instr):
        op = instr.op

        if op == "A":
            value = 1
            return value, [f"A:{value}"]
        if op == "B":
            self.env["counter"] = self.env.get("counter", 0) + 1
            value = self.env["counter"]
            return value, [f"B:inc->{value}"]
        if op == "C":
            value = "input_data"
            return value, [f"C:read->{value}"]
        if op == "D":
            value = 2
            return value, [f"D:{value}"]
        if op == "E":
            base = 0
            if instr.args:
                target = instr.args[0][1]
                base = self.env.get(target, 0)
            value = base + 3
            return value, [f"E:{value}"]
        if op == "F":
            value = 5
            return value, [f"F:{value}"]
        if op == "G":
            target = instr.args[0][1] if instr.args else None
            borrowed = self.env.get(target, "?")
            value = True
            return value, [f"G:write({borrowed})"]

        # Fallback: produce zero value with a log entry for traceability.
        value = 0
        return value, [f"{op}:{value}"]


def assemble_bytecode(tir):
    """Linearise a TIR program into bytecode instructions."""

    program = BytecodeProgram()
    for instr in tir.instructions:
        args = []
        for arg in instr.args:
            if isinstance(arg, dict):
                args.append((arg.get("kind"), arg.get("target")))
            else:
                args.append((None, arg))
        program.append(BytecodeInstruction(instr.id, instr.op, instr.grade, args, instr.produces))
    return program


def run_bytecode(program):
    """Execute a BytecodeProgram and return the resulting effect/log/stack."""

    vm = BytecodeVM()
    return vm.execute(program)


class MetaObject:
    """A serializable reflection of a Totem runtime object."""

    def __init__(self, kind, data):
        self.kind = kind
        self.data = data

    def __repr__(self):
        if self.kind == "Node":
            n = self.data
            return f"<MetaNode {n.op}:{n.typ}@{n.scope.name} [{n.grade}]>"
        if self.kind == "Scope":
            s = self.data
            return f"<MetaScope {s.name} nodes={len(s.nodes)}>"
        if self.kind == "TIR":
            t = self.data
            return f"<MetaTIR {len(t.instructions)} instrs>"
        return f"<MetaObject {self.kind}>"

    def to_dict(self):
        """Return a JSON-safe representation."""
        if self.kind == "TIR":
            return [instr.__dict__ for instr in self.data.instructions]
        if self.kind in ("Node", "Scope"):
            return self.data.__dict__
        return {"kind": self.kind}


def structural_decompress(src):
    """Build scope tree and typed node graph from raw characters."""

    def combine_caps(parent_cap, new_cap):
        if parent_cap is None:
            return new_cap
        if new_cap is None:
            return parent_cap
        parent_idx = EFFECT_GRADES.index(parent_cap)
        new_idx = EFFECT_GRADES.index(new_cap)
        return EFFECT_GRADES[min(parent_idx, new_idx)]

    root = Scope("root")
    stack = [(root, None, None)]  # (scope, expected_closer, opener)
    last_node = None

    openers = {
        "{": {"close": "}", "limit": None, "prefix": "scope", "label": "{}"},
        "(": {"close": ")", "limit": "pure", "prefix": "pure", "label": "()"},
        "[": {"close": "]", "limit": "state", "prefix": "state", "label": "[]"},
        "<": {"close": ">", "limit": "io", "prefix": "io", "label": "<>"},
    }

    closers = {info["close"]: opener for opener, info in openers.items()}

    for ch in src:
        current = stack[-1][0]

        if ch in openers:
            info = openers[ch]
            inherited_cap = combine_caps(current.effect_cap, info["limit"])
            name = f"{info['prefix']}_{len(current.children)}"
            s = Scope(
                name,
                current,
                effect_cap=inherited_cap,
                fence=info["label"],
            )
            stack.append((s, info["close"], ch))
        elif ch in closers:
            if len(stack) == 1:
                raise ValueError(f"Unmatched closing fence '{ch}'")
            scope, expected, opener = stack.pop()
            if ch != expected:
                raise ValueError(
                    f"Mismatched fence: opened with '{opener}' but closed with '{ch}'"
                )
            for n in scope.nodes:
                n.owned_life.end_scope = scope
                scope.lifetimes.append(n.owned_life)
                scope.drops.append(n.owned_life)
        elif ch.isalpha():
            node = Node(op=ch.upper(), typ="int32", scope=current)
            cap = current.effect_cap
            if cap is not None:
                node_idx = EFFECT_GRADES.index(node.grade)
                cap_idx = EFFECT_GRADES.index(cap)
                if node_idx > cap_idx:
                    fence = current.fence or "scope"
                    raise ValueError(
                        f"Effect grade '{node.grade}' exceeds '{cap}' fence in {fence}"
                    )
            current.nodes.append(node)

            if last_node and last_node.scope == current:
                kind = "mut" if ord(ch) % 2 == 0 else "shared"
                b = Borrow(kind, last_node.owned_life, current)
                node.borrows.append(b)
                last_node.owned_life.borrows.append(b)
            node.update_type()
            last_node = node

    if len(stack) != 1:
        _, expected, opener = stack[-1]
        raise ValueError(f"Unclosed fence '{opener}' expected '{expected}'")

    return root


def check_aliasing(scope, errors):
    for life in scope.lifetimes:
        mut_borrows = [b for b in life.borrows if b.kind == "mut"]
        shared_borrows = [b for b in life.borrows if b.kind == "shared"]

        if mut_borrows and shared_borrows:
            errors.append(f"Aliasing violation on {life.id} in {scope.name}")
        if len(mut_borrows) > 1:
            errors.append(f"Multiple mutable borrows of {life.id} in {scope.name}")

    for child in scope.children:
        check_aliasing(child, errors)


def check_lifetimes(scope, errors):
    for life in scope.lifetimes:
        for b in life.borrows:
            if _scope_depth(b.borrower_scope) > _scope_depth(life.end_scope):
                errors.append(f"Borrow {b} outlives {life.id}")
    for child in scope.children:
        check_lifetimes(child, errors)


def verify_ffi_calls(scope, errors):
    """Ensure all FFI-backed nodes match their declared metadata."""

    for node in scope.nodes:
        decl = getattr(node, "ffi", None)
        if decl:
            actual_arity = len(node.borrows)
            if actual_arity != decl.arity:
                errors.append(
                    f"FFI {decl.name} arity mismatch: expected {decl.arity}, got {actual_arity}"
                )
            for idx, (expected_type, borrow) in enumerate(zip(decl.arg_types, node.borrows)):
                target_node = getattr(borrow.target, "owner_node", None)
                actual_type = getattr(target_node, "typ", None)
                if actual_type and actual_type != expected_type:
                    errors.append(
                        f"FFI {decl.name} argument {idx} expects {expected_type} but got {actual_type}"
                    )
            if node.typ != decl.return_type:
                errors.append(
                    f"FFI {decl.name} return type mismatch: expected {decl.return_type}, got {node.typ}"
                )
            if node.grade != decl.grade:
                errors.append(
                    f"FFI {decl.name} grade mismatch: expected {decl.grade}, got {node.grade}"
                )
    for child in scope.children:
        verify_ffi_calls(child, errors)


def _scope_depth(scope):
    d = 0
    while scope.parent:
        d += 1
        scope = scope.parent
    return d


def compute_scope_grades(scope, grades=None):
    """Populate a mapping of Scope → grade index."""

    if grades is None:
        grades = {}

    idx = 0
    for node in scope.nodes:
        idx = max(idx, EFFECT_GRADES.index(node.grade))
    for child in scope.children:
        child_idx = compute_scope_grades(child, grades)
        idx = max(idx, child_idx)

    grades[scope] = idx
    return idx


def _collect_grade_cut(scope, target_idx, grades):
    """Return nodes responsible for lifting this scope to the target grade."""

    contributors = []

    for node in scope.nodes:
        node_idx = EFFECT_GRADES.index(node.grade)
        if node_idx >= target_idx:
            contributors.append(node)

    for child in scope.children:
        if grades.get(child, -1) >= target_idx:
            contributors.extend(_collect_grade_cut(child, target_idx, grades))

    return contributors


def explain_grade(root_scope, target_grade):
    """Compute nodes that raise the program to ``target_grade``."""

    grade = target_grade.lower()
    if grade not in EFFECT_GRADES:
        raise ValueError(f"Unknown grade '{target_grade}'. Choose from {EFFECT_GRADES}.")

    target_idx = EFFECT_GRADES.index(grade)
    grades = {}
    compute_scope_grades(root_scope, grades)
    root_idx = grades.get(root_scope, 0)

    if root_idx < target_idx:
        return {
            "achieved": False,
            "final_grade": EFFECT_GRADES[root_idx],
            "nodes": [],
        }

    contributors = _collect_grade_cut(root_scope, target_idx, grades)
    seen = set()
    unique_nodes = []
    for node in contributors:
        if node.id in seen:
            continue
        seen.add(node.id)
        unique_nodes.append(node)

    unique_nodes.sort(key=lambda n: (_scope_path(n.scope), n.id))

    return {
        "achieved": True,
        "final_grade": EFFECT_GRADES[root_idx],
        "nodes": unique_nodes,
    }


def _index_lifetimes(root_scope):
    """Return lookup tables for lifetimes, nodes, and borrow origins."""

    lifetime_by_id = {}
    owner_node = {}
    borrow_owners = {}

    for scope in iter_scopes(root_scope):
        for node in scope.nodes:
            life = node.owned_life
            lifetime_by_id[life.id] = life
            owner_node[life.id] = node
            for borrow in node.borrows:
                borrow_owners[borrow] = node

    node_by_id = {node.id: node for node in owner_node.values()}

    return lifetime_by_id, owner_node, node_by_id, borrow_owners


def explain_borrow(root_scope, identifier):
    """Return a nested description of a borrow chain for ``identifier``."""

    lifetime_by_id, owner_node, node_by_id, borrow_owners = _index_lifetimes(
        root_scope
    )

    target_life = None

    if identifier in lifetime_by_id:
        target_life = lifetime_by_id[identifier]
    elif identifier in node_by_id:
        target_life = node_by_id[identifier].owned_life
    else:
        return {
            "found": False,
            "identifier": identifier,
            "lines": [],
        }

    def describe_lifetime(life, indent=0, seen=None):
        if seen is None:
            seen = set()
        prefix = "  " * indent
        lines = []

        scope_line = _scope_full_path(life.owner_scope)
        end_line = (
            _scope_full_path(life.end_scope)
            if life.end_scope is not None
            else "?"
        )
        owner = owner_node.get(life.id)
        owner_label = (
            f"node {owner.op} ({owner.id})"
            if owner is not None
            else "<unknown node>"
        )
        lines.append(
            f"{prefix}Lifetime {life.id} owned by {owner_label} in {scope_line}, ends at {end_line}"
        )

        if life.id in seen:
            lines.append(f"{prefix}  ↺ cycle detected, stopping traversal")
            return lines

        seen.add(life.id)

        if life.borrows:
            lines.append(f"{prefix}  Borrows:")
        for borrow in life.borrows:
            borrower = borrow_owners.get(borrow)
            borrower_label = (
                f"node {borrower.op} ({borrower.id})"
                if borrower is not None
                else "<unknown node>"
            )
            borrower_scope = _scope_full_path(borrow.borrower_scope)
            outlives = ""
            if life.end_scope is not None and _scope_depth(borrow.borrower_scope) > _scope_depth(
                life.end_scope
            ):
                outlives = " (⚠ outlives owner scope)"

            lines.append(
                f"{prefix}    - {borrow.kind} borrow by {borrower_label} at {borrower_scope}{outlives}"
            )
            if borrower is not None:
                lines.extend(describe_lifetime(borrower.owned_life, indent + 3, seen))

        seen.remove(life.id)
        return lines

    lines = describe_lifetime(target_life)
    return {
        "found": True,
        "identifier": identifier,
        "lines": lines,
    }


def visualize_graph(root):
    """Render the decompressed scope graph with color-coded purity and lifetime->borrow edges."""
    if nx is None or plt is None:
        raise RuntimeError("Visualization requires networkx and matplotlib to be installed")

    G = nx.DiGraph()
    lifetime_nodes_added = set()

    def add_lifetime_node(life):
        lid = f"L:{life.id}"
        if lid in lifetime_nodes_added:
            return lid
        G.add_node(lid, label=f"L {life.id}", color="#d3d3d3")
        lifetime_nodes_added.add(lid)
        return lid

    def walk(scope):
        for n in scope.nodes:
            color = GRADE_COLORS.get(getattr(n, "grade", "pure"), "#B0BEC5")

            G.add_node(n.id, label=f"{n.op}\n[{n.grade}]", color=color)

            for b in n.borrows:
                lnode = add_lifetime_node(b.target)
                G.add_edge(lnode, n.id, style="dashed")

        for child in scope.children:
            walk(child)

    walk(root)

    node_colors = [G.nodes[n].get("color", "#d3d3d3") for n in G.nodes]
    node_labels = {n: G.nodes[n].get("label", str(n)) for n in G.nodes}

    pos = nx.spring_layout(G, seed=42)
    nx.draw(
        G,
        pos,
        with_labels=True,
        labels=node_labels,
        node_color=node_colors,
        edgecolors="black",
        font_size=8,
    )

    dashed = [(u, v) for (u, v, d) in G.edges(data=True) if d.get("style") == "dashed"]
    nx.draw_networkx_edges(G, pos, edgelist=dashed, style="dashed")

    plt.title("Totem Program Graph — purity & lifetimes")
    plt.show()


def iter_scopes(scope):
    """Yield a scope and all descendants in depth-first order."""
    yield scope
    for child in scope.children:
        yield from iter_scopes(child)


def export_graphviz(root, output_path):
    """Export a Graphviz SVG with scope clusters and lifetime borrow edges."""
    import pydot

    if pydot is None:
        raise RuntimeError("Graphviz export requires the optional pydot dependency")

    import pydot

    import pydot

    try:
        import pydot
    except ImportError as exc:  # pragma: no cover - optional dependency
        raise RuntimeError("Graphviz export requires pydot to be installed") from exc

    import pydot

    graph = pydot.Dot(
        "totem_scopes",
        graph_type="digraph",
        rankdir="LR",
        splines="spline",
        fontname="Helvetica",
    )

    lifetime_nodes = {}

    def build_cluster(scope, path):
        cluster_name = f"cluster_{path.replace('.', '_')}"
        cluster = pydot.Cluster(
            cluster_name,
            label=path,
            color="#7f8c8d",
            fontname="Helvetica",
            fontsize="10",
            style="rounded",
        )

        for node in scope.nodes:
            color = GRADE_COLORS.get(node.grade, "#B0BEC5")
            node_label = f"{node.op}\\n[{node.grade}]"
            graph_node = pydot.Node(
                node.id,
                label=node_label,
                shape="box",
                style="filled",
                fillcolor=color,
                color="#34495e",
                fontname="Helvetica",
            )
            cluster.add_node(graph_node)

            life = node.owned_life
            lid = f"life_{life.id}"
            if lid not in lifetime_nodes:
                lifetime_nodes[lid] = pydot.Node(
                    lid,
                    label=f"L {life.id}",
                    shape="ellipse",
                    style="dashed",
                    color="#7f8c8d",
                    fontname="Helvetica",
                )
            cluster.add_node(lifetime_nodes[lid])

        for child in scope.children:
            child_path = f"{path}.{child.name}"
            cluster.add_subgraph(build_cluster(child, child_path))

        return cluster

    graph.add_subgraph(build_cluster(root, "root"))

    for scope in iter_scopes(root):
        for node in scope.nodes:
            for borrow in node.borrows:
                src = f"life_{borrow.target.id}"
                graph.add_edge(
                    pydot.Edge(
                        src,
                        node.id,
                        style="dashed",
                        color="#7f8c8d",
                        penwidth="1.2",
                        arrowsize="0.8",
                    )
                )

    output_path = Path(output_path)
    if output_path.parent and not output_path.parent.exists():
        output_path.parent.mkdir(parents=True, exist_ok=True)

    graph.write_svg(str(output_path))
    print(f"  ✓ Graphviz visualization exported → {output_path}")


def print_scopes(scope, indent=0):
    pad = "  " * indent
    print(f"{pad}{scope}")
    for n in scope.nodes:
        print(f"{pad}  {n} owns {n.owned_life}  [{n.grade}]")
        for b in n.borrows:
            print(f"{pad}    borrow {b}")
    for child in scope.children:
        print_scopes(child, indent + 1)
    if scope.drops:
        print(f"{pad}  drops {[l.id for l in scope.drops]}")


def evaluate_node(node, env):
    """
    Execute one node and return an Effect.
    For now, each op just produces a numeric or string value to illustrate
    monadic propagation.
    """
    op = node.op
    grade = node.grade

    def lift(val):
        return Effect(grade, val, [f"{op}:{val}"])

    if node.ffi:
        log = f"FFI:{node.ffi.name}"
        if node.ffi_capabilities:
            log += f" requires {', '.join(node.ffi_capabilities)}"
        return Effect(node.grade, None, [log])

    # Meta-level operations (demo)
    if op == "M":  # reflect current TIR
        tir = build_tir(node.scope)
        return Effect("meta", reflect(tir), [f"M:reflect({len(tir.instructions)})"])
    elif op == "N":  # dynamically emit a node into TIR
        tir = build_tir(node.scope)
        meta_instr = meta_emit(tir, "X", "int32", "pure")
        return Effect("meta", meta_instr, [f"N:emit({meta_instr})"])
    elif op == "O":  # run optimizer (meta)
        tir = build_tir(node.scope)
        optimized = optimize_tir(tir)
        return Effect(
            "meta", reflect(optimized), [f"O:optimize({len(optimized.instructions)} instrs)"]
        )

    # demo semantics
    if op == "A":  # pure constant
        return lift(1)
    elif op == "B":  # stateful increment
        env["counter"] = env.get("counter", 0) + 1
        return Effect("state", env["counter"], [f"B:inc->{env['counter']}"])
    elif op == "C":  # IO read (simulated)
        borrowed_cap = None
        if node.borrows:
            borrowed_cap = extract_capability(env.get(node.borrows[0].target.id))
        capability = borrowed_cap or ensure_capability(env, "FileRead")
        result = use_file_read(capability)
        store_capability(env, "FileRead", result.capability)
        log_val = result.value if result.value is not None else "EOF"
        return Effect("io", result, [f"C:read->{log_val}"])
    elif op == "D":
        return lift(2)
    elif op == "E":
        # use borrowed value if available
        src = node.borrows[0].target.id if node.borrows else None
        base = read_env_value(env, src, 0)
        try:
            val = base + 3
        except TypeError:
            val = 3
        return lift(val)
    elif op == "F":
        return lift(5)
    elif op == "G":  # IO write (simulated)
        borrow_id = node.borrows[0].target.id if node.borrows else None
        msg = f"G:write({read_env_value(env, borrow_id, '?')})"
        return Effect("io", True, [msg])
    elif op == "H":  # create an actor system
        system = ActorSystem()
        return Effect("sys", system, ["H:actors"])
    elif op == "J":  # spawn an actor and return capability
        if not node.borrows:
            raise RuntimeError("J requires borrowing an actor system")
        system = read_env_value(env, node.borrows[0].target.id)
        if not isinstance(system, ActorSystem):
            raise RuntimeError("J expects an ActorSystem as input")
        capability = system.spawn()
        return Effect("sys", capability, [f"J:spawn({capability.actor_id})"])
    elif op == "K":  # craft a move-only message for a capability
        if not node.borrows:
            raise RuntimeError("K requires borrowing an actor capability")
        capability = read_env_value(env, node.borrows[0].target.id)
        if not isinstance(capability, ActorCapability):
            raise RuntimeError("K expects an ActorCapability as input")
        message_id = capability.actor_system.next_message_id()
        payload = {"message": message_id, "to": capability.actor_id}
        message = OwnedMessage(payload, capability, message_id)
        return Effect("pure", message, [f"K:msg({capability.actor_id},id={message_id})"])
    elif op == "L":  # move the message into the actor system
        if not node.borrows:
            raise RuntimeError("L requires moving an OwnedMessage")
        borrow_id = node.borrows[0].target.id
        message = move_env_value(env, borrow_id)
        if not isinstance(message, OwnedMessage):
            raise RuntimeError("L expects an OwnedMessage to send")
        capability = message.capability
        send_effect = capability.send(message)
        logs = [
            f"L:send({capability.actor_id},id={message.message_id})",
            *send_effect.log,
        ]
        return Effect("sys", capability.actor_system, logs)
    elif op == "P":  # run all actors until their queues are drained
        if not node.borrows:
            raise RuntimeError("P requires borrowing an actor system")
        system = read_env_value(env, node.borrows[0].target.id)
        if not isinstance(system, ActorSystem):
            raise RuntimeError("P expects an ActorSystem as input")
        run_effect = system.run_until_idle()
        logs = ["P:run"] + run_effect.log
        return Effect("sys", system, logs)
    else:
        return lift(0)


def evaluate_scope(scope, env=None):
    """
    Evaluate a scope: every node returns an Effect.
    The scope's total grade is the max grade of its children.
    """
    if env is None:
        env = create_default_environment()
    else:
        caps = env.setdefault("__capabilities__", {})
        for kind, factory in CAPABILITY_FACTORIES.items():
            if kind not in caps:
                caps[kind] = factory()
    effects = []
    scope_grade_index = 0

    for node in scope.nodes:
        eff = evaluate_node(node, env)
        env[node.owned_life.id] = eff.value
        effects.append(eff)
        scope_grade_index = max(scope_grade_index, EFFECT_GRADES.index(eff.grade))

    for child in scope.children:
        sub_eff = evaluate_scope(child, env)
        effects.append(sub_eff)
        scope_grade_index = max(scope_grade_index, EFFECT_GRADES.index(sub_eff.grade))

    combined_log = sum((e.log for e in effects), [])
    final_grade = EFFECT_GRADES[scope_grade_index]
    return Effect(final_grade, None, combined_log)


def scope_to_dict(scope):
    """Recursively convert a Scope tree to a serializable dict."""
    return {
        "name": scope.name,
        "effect_cap": scope.effect_cap,
        "fence": scope.fence,
        "lifetimes": [
            {
                "id": l.id,
                "owner_scope": l.owner_scope.name,
                "end_scope": l.end_scope.name if l.end_scope else None,
                "borrows": [
                    {
                        "kind": b.kind,
                        "target": b.target.id,
                        "borrower_scope": b.borrower_scope.name,
                    }
                    for b in l.borrows
                ],
            }
            for l in scope.lifetimes
        ],
        "nodes": [
            {
                "id": n.id,
                "op": n.op,
                "type": n.typ,
                "arity": n.arity,
                "grade": n.grade,
                "lifetime_id": n.owned_life.id,
                "meta": n.meta,
                "borrows": [
                    {
                        "kind": b.kind,
                        "target": b.target.id,
                        "borrower_scope": b.borrower_scope.name,
                    }
                    for b in n.borrows
                ],
            }
            for n in scope.nodes
        ],
        "drops": [l.id for l in scope.drops],
        "children": [scope_to_dict(child) for child in scope.children],
    }


def _node_to_dict(node):
    entry = {
        "id": node.id,
        "op": node.op,
        "type": node.typ,
        "grade": node.grade,
        "lifetime_id": node.owned_life.id,
        "borrows": [
            {
                "kind": b.kind,
                "target": b.target.id,
                "borrower_scope": b.borrower_scope.name,
            }
            for b in node.borrows
        ],
    }
    if node.ffi:
        entry["ffi"] = node.ffi.to_dict()
    if node.ffi_capabilities:
        entry["ffi_capabilities"] = list(node.ffi_capabilities)
    return entry


def build_bitcode_document(scope, result_effect):
    """Create an in-memory Totem Bitcode representation."""

    return {
        "totem_version": "0.5",
        "timestamp": datetime.utcnow().isoformat() + "Z",
        "root_scope": scope_to_dict(scope),
        "evaluation": {
            "final_grade": result_effect.grade,
            "log": result_effect.log,
        },
    }


def write_bitcode_document(doc, filename):
    """Persist a Totem Bitcode document to disk."""

    with open(filename, "w", encoding="utf-8") as f:
        json.dump(doc, f, indent=2)
    print(f"  ✓ Totem Bitcode exported → {filename}")
    return doc


def export_totem_bitcode(scope, result_effect, filename="program.totem.json"):
    """Serialize full program state and evaluation result to JSON."""
    doc = build_bitcode_document(scope, result_effect)
    return write_bitcode_document(doc, filename)


def load_totem_bitcode(filename):
    """Load a serialized Totem Bitcode JSON (for later reconstruction)."""
    with open(filename, "r", encoding="utf-8") as f:
        doc = json.load(f)
    return doc


def reconstruct_scope(scope_dict, parent=None):
    """Rebuild a full Scope tree (with lifetimes and borrows) from a dictionary."""
    scope = Scope(
        scope_dict["name"],
        parent,
        effect_cap=scope_dict.get("effect_cap"),
        fence=scope_dict.get("fence"),
    )

    # First, create all nodes and lifetimes
    life_map = {}
    for ninfo in scope_dict["nodes"]:
        node = Node(ninfo["op"], ninfo["type"], scope)
        node.grade = ninfo["grade"]
        node.typ = ninfo["type"]
        node.owned_life.id = ninfo["lifetime_id"]
        node.meta = ninfo.get("meta", {}) or {}
        node.arity = ninfo.get("arity", 0)
        life_map[node.owned_life.id] = node.owned_life
        ffi_info = ninfo.get("ffi")
        if ffi_info:
            node.ffi = FFIDeclaration.from_dict(ffi_info)
            node.ffi_capabilities = list(node.ffi.capabilities)
            node.grade = node.ffi.grade
            node.typ = node.ffi.return_type
        elif ninfo.get("ffi_capabilities"):
            node.ffi_capabilities = list(ninfo["ffi_capabilities"])
        scope.nodes.append(node)

    # Rebuild lifetimes (for visualization/debug)
    for linfo in scope_dict.get("lifetimes", []):
        l = Lifetime(scope, linfo["id"])
        l.owner_scope = scope
        scope.lifetimes.append(l)
        life_map[l.id] = l

    # Now reconstruct borrows
    for ninfo, node in zip(scope_dict["nodes"], scope.nodes):
        for binfo in ninfo.get("borrows", []):
            target_life = life_map.get(binfo["target"])
            if target_life:
                b = Borrow(binfo["kind"], target_life, scope)
                node.borrows.append(b)
                target_life.borrows.append(b)
        node.update_type()

    # Drops
    for did in scope_dict.get("drops", []):
        if did in life_map:
            scope.drops.append(life_map[did])

    # Recurse into children
    for child_dict in scope_dict.get("children", []):
        reconstruct_scope(child_dict, scope)

    return scope


def reexecute_bitcode(filename):
    """Load a Totem Bitcode file and re-evaluate the reconstructed tree."""
    doc = load_totem_bitcode(filename)
    print(f"Loaded Totem Bitcode v{doc['totem_version']} ({filename})")

    root_dict = doc["root_scope"]
    scope = reconstruct_scope(root_dict)

    print("\nRe-evaluating Totem Bitcode ...")
    result = evaluate_scope(scope)
    print(f"  → final grade: {result.grade}")
    print("  → execution log:")
    for entry in result.log:
        print("   ", entry)
    return result


def canonicalize_bitcode(doc):
    """
    Normalize a loaded bitcode dict so semantically identical programs
    produce identical JSON strings even if UUIDs or field ordering differ.
    """

    def sort_dict(d):
        if isinstance(d, dict):
            return {k: sort_dict(v) for k, v in sorted(d.items())}
        elif isinstance(d, list):
            return [sort_dict(x) for x in d]
        else:
            return d

    return sort_dict(doc)


def hash_bitcode_document(doc):
    """Compute SHA-256 hash of an in-memory Totem Bitcode document."""
    canon = canonicalize_bitcode(doc)
    data = json.dumps(canon, sort_keys=True, separators=(",", ":")).encode("utf-8")
    return hashlib.sha256(data).hexdigest()


def hash_bitcode(filename):
    """Compute SHA-256 hash of a Totem Bitcode file."""
    doc = load_totem_bitcode(filename)
    h = hash_bitcode_document(doc)
    print(f"SHA256({filename}) = {h}")
    return h


def diff_bitcodes(file_a, file_b):
    """Compare two Totem Bitcode files and show structural and semantic differences."""
    a = canonicalize_bitcode(load_totem_bitcode(file_a))
    b = canonicalize_bitcode(load_totem_bitcode(file_b))

    ha = hashlib.sha256(json.dumps(a, sort_keys=True).encode()).hexdigest()
    hb = hashlib.sha256(json.dumps(b, sort_keys=True).encode()).hexdigest()
    if ha == hb:
        print(f"✓ Bitcodes are identical ({ha})")
        return

    print(f"✗ Bitcodes differ\n  {file_a[:30]}…: {ha}\n  {file_b[:30]}…: {hb}")

    fa = a["evaluation"]
    fb = b["evaluation"]

    if fa["final_grade"] != fb["final_grade"]:
        print(f"  • Final grade differs: {fa['final_grade']} vs {fb['final_grade']}")
    if fa["log"] != fb["log"]:
        print("  • Execution log differs:")
        for la, lb in zip(fa["log"], fb["log"]):
            if la != lb:
                print(f"    - {la}\n    + {lb}")
        if len(fa["log"]) != len(fb["log"]):
            print(f"    (log length differs: {len(fa['log'])} vs {len(fb['log'])})")

    def count_nodes(s):
        return len(s["nodes"]) + sum(count_nodes(c) for c in s.get("children", []))

    na, nb = count_nodes(a["root_scope"]), count_nodes(b["root_scope"])
    if na != nb:
        print(f"  • Node count differs: {na} vs {nb}")


def record_run(bitcode_filename, result_effect):
    """Append this run’s metadata to the Totem logbook, signed."""
    sha = hash_bitcode(bitcode_filename)
    sig = sign_hash(sha)

    entry = {
        "timestamp": datetime.utcnow().isoformat() + "Z",
        "filename": bitcode_filename,
        "hash": sha,
        "signature": sig,
        "final_grade": result_effect.grade,
        "log_length": len(result_effect.log),
        "first_log": result_effect.log[0] if result_effect.log else None,
        "last_log": result_effect.log[-1] if result_effect.log else None,
    }

    with open(LOGBOOK_FILE, "a", encoding="utf-8") as f:
        f.write(json.dumps(entry) + "\n")

    print(f"  📜 Recorded and signed run → {LOGBOOK_FILE}")
    return entry


def show_logbook(limit=10):
    """Display recent logbook entries."""
    try:
        with open(LOGBOOK_FILE, "r", encoding="utf-8") as f:
            lines = f.readlines()
    except FileNotFoundError:
        print("No logbook yet.")
        return

    entries = [json.loads(l) for l in lines[-limit:]]
    print(f"\nTotem Logbook — last {len(entries)} entries:")
    for e in reversed(entries):
        print(
            f"• {e['timestamp']}  {e['filename']}  [{e['final_grade']}]  {e['hash'][:12]}…"
        )
        if e["first_log"] and e["last_log"]:
            print(f"    log: {e['first_log']} → {e['last_log']}")


def ensure_keypair():
    """Create an RSA keypair if it doesn't exist."""
    if rsa is None or serialization is None or default_backend is None:
        raise RuntimeError(
            "Cryptography support is unavailable; install the 'cryptography' package"
        )

    try:
        with open(KEY_FILE, "rb") as f:
            private_key = serialization.load_pem_private_key(
                f.read(), password=None, backend=default_backend()
            )
    except FileNotFoundError:
        print("🔐 Generating new Totem RSA keypair ...")
        private_key = rsa.generate_private_key(public_exponent=65537, key_size=2048)
        with open(KEY_FILE, "wb") as f:
            f.write(
                private_key.private_bytes(
                    encoding=serialization.Encoding.PEM,
                    format=serialization.PrivateFormat.PKCS8,
                    encryption_algorithm=serialization.NoEncryption(),
                )
            )
        public_key = private_key.public_key()
        with open(PUB_FILE, "wb") as f:
            f.write(
                public_key.public_bytes(
                    encoding=serialization.Encoding.PEM,
                    format=serialization.PublicFormat.SubjectPublicKeyInfo,
                )
            )
        print(f"  ✓ Keys written to {KEY_FILE}, {PUB_FILE}")
    return private_key


def sign_hash(sha256_hex):
    """Sign a SHA256 hex digest with the private key."""
    if rsa is None or hashes is None or padding is None:
        raise RuntimeError(
            "Cryptography support is unavailable; install the 'cryptography' package"
        )

    private_key = ensure_keypair()
    signature = private_key.sign(
        sha256_hex.encode(),
        padding.PSS(
            mgf=padding.MGF1(hashes.SHA256()), salt_length=padding.PSS.MAX_LENGTH
        ),
        hashes.SHA256(),
    )
    return signature.hex()


def verify_signature(sha256_hex, signature_hex):
    """Verify a signature against the public key."""
    if (
        InvalidSignature is None
        or hashes is None
        or serialization is None
        or default_backend is None
        or padding is None
    ):
        raise RuntimeError(
            "Cryptography support is unavailable; install the 'cryptography' package"
        )

    with open(PUB_FILE, "rb") as f:
        public_key = serialization.load_pem_public_key(
            f.read(), backend=default_backend()
        )
    try:
        public_key.verify(
            bytes.fromhex(signature_hex),
            sha256_hex.encode(),
            padding.PSS(
                mgf=padding.MGF1(hashes.SHA256()), salt_length=padding.PSS.MAX_LENGTH
            ),
            hashes.SHA256(),
        )
        return True
    except InvalidSignature:
        return False


def build_tir(scope, program=None, prefix="root"):
    """Lower a full scope tree into a flat TIRProgram."""
    if program is None:
        program = TIRProgram()

    scope_path = prefix if prefix == "root" else f"{prefix}.{scope.name}"

    for node in scope.nodes:        
        args = [
            {
                "kind": "consume" if b.kind == "mut" else "borrow",
                "target": b.target.id,
            }
            for b in node.borrows
        ]
        # Pattern match nodes are first emitted as MATCH before being desugared.
        if node.op == "P" and "match_cases" in node.meta:
            cases_meta = []
            for ctor in node.meta["match_cases"]:
                if isinstance(ctor, dict):
                    ctor_key = tuple(ctor.get("constructor", (ctor.get("op"), ctor.get("arity", 0))))
                    result = ctor.get("result")
                else:
                    ctor_key, result = ctor
                op_name, arity = ctor_key
                tag = program.constructor_tag(op_name, arity)
                cases_meta.append(
                    {
                        "constructor": (op_name, arity),
                        "tag": tag,
                        "result": result,
                    }
                )

            metadata = {"cases": cases_meta}
            if "default_case" in node.meta:
                metadata["default"] = node.meta["default_case"]

            program.emit("MATCH", node.typ, node.grade, args, scope_path, metadata)
            continue

        arity = len(args)
        constructor_tag = program.constructor_tag(node.op, arity)
        metadata = {"constructor_tag": constructor_tag, "arity": arity}
        program.emit(node.op, node.typ, node.grade, args, scope_path, metadata, produces=node.owned_life.id)

    for child in scope.children:
        build_tir(child, program, scope_path)

    if prefix == "root":
        program.desugar_pattern_matches()

    return program


<<<<<<< HEAD
def _instruction_identity(instr, scope_counters):
    """Return a stable identity token for a TIR instruction."""

    if instr.produces:
        return ("life", instr.produces)

    idx = scope_counters.setdefault(instr.scope_path, 0)
    scope_counters[instr.scope_path] = idx + 1
    return ("scope", instr.scope_path, idx)


def _normalize_args(args):
    normalized = []
    for arg in args:
        if isinstance(arg, dict):
            normalized.append((arg.get("kind"), arg.get("target")))
        else:
            normalized.append((None, arg))
    return normalized


def compute_tir_distance(tir_a, tir_b):
    """Compute a semantic distance between two TIR programs.

    The metric is a tuple of edit components:

    • node_edits — instruction insertions/deletions.
    • grade_delta — cumulative absolute difference across effect grades.
    • op_changes — opcode substitutions for matching instruction identities.
    • type_changes — result type substitutions for matching instruction identities.
    • borrow_rewires — argument rewires (kind/target changes).

    The total distance is the sum of the components. This yields a coarse yet
    stable measure of how far two programs diverge semantically.
    """

    def map_instructions(tir):
        mapping = {}
        scope_counters = {}
        for instr in tir.instructions:
            key = _instruction_identity(instr, scope_counters)
            # In practice keys are unique, but we guard against collisions by
            # appending a disambiguator.
            if key in mapping:
                suffix = 1
                new_key = key + (suffix,)
                while new_key in mapping:
                    suffix += 1
                    new_key = key + (suffix,)
                key = new_key
            mapping[key] = instr
        return mapping

    map_a = map_instructions(tir_a)
    map_b = map_instructions(tir_b)

    node_edits = 0
    grade_delta = 0
    op_changes = 0
    type_changes = 0
    borrow_rewires = 0

    all_keys = set(map_a) | set(map_b)
    for key in all_keys:
        instr_a = map_a.get(key)
        instr_b = map_b.get(key)
        if instr_a is None or instr_b is None:
            node_edits += 1
            continue

        if instr_a.op != instr_b.op:
            op_changes += 1

        if instr_a.typ != instr_b.typ:
            type_changes += 1

        if instr_a.grade != instr_b.grade:
            grade_delta += abs(
                EFFECT_GRADES.index(instr_a.grade)
                - EFFECT_GRADES.index(instr_b.grade)
            )

        args_a = _normalize_args(instr_a.args)
        args_b = _normalize_args(instr_b.args)
        max_len = max(len(args_a), len(args_b))
        for idx in range(max_len):
            item_a = args_a[idx] if idx < len(args_a) else None
            item_b = args_b[idx] if idx < len(args_b) else None
            if item_a != item_b:
                borrow_rewires += 1

    total = node_edits + grade_delta + op_changes + type_changes + borrow_rewires
    return {
        "node_edits": node_edits,
        "grade_delta": grade_delta,
        "op_changes": op_changes,
        "type_changes": type_changes,
        "borrow_rewires": borrow_rewires,
        "total": total,
    }


def _mutate_byte(ch):
    code = ord(ch)
    if 32 <= code <= 126:
        return chr(32 + ((code - 32 + 1) % 95))
    return chr((code + 1) % 0x110000)


def continuous_semantics_profile(src, base_tir=None, mutate_fn=None):
    """Measure how semantics shift under single-byte mutations.

    Each byte is rotated to the next printable ASCII character (configurable
    via ``mutate_fn``). We rebuild the TIR for the mutated source and compute
    the semantic distance against ``base_tir``.
    """

    mutate_fn = mutate_fn or _mutate_byte
    if base_tir is None:
        base_tir = build_tir(structural_decompress(src))

    profile = []
    for idx, ch in enumerate(src):
        mutated_char = mutate_fn(ch)
        if mutated_char == ch:
            continue
        mutated_src = f"{src[:idx]}{mutated_char}{src[idx + 1:]}"
        mutated_tree = structural_decompress(mutated_src)
        mutated_tir = build_tir(mutated_tree)
        dist = compute_tir_distance(base_tir, mutated_tir)
        profile.append(
            {
                "index": idx,
                "original": ch,
                "mutated": mutated_char,
                "mutated_src": mutated_src,
                "distance": dist,
            }
        )

    return profile
=======
def _wasm_local_name(identifier):
    return f"${identifier}"


def _format_wasm_list(items, prefix=""):
    return [f"{prefix}{item}" for item in items]


def tir_to_wat(tir, capabilities=None):
    """Compile a TIRProgram into a WebAssembly text module.

    Only pure instructions are lowered to direct WebAssembly operations. IO-grade
    instructions are exposed as host imports and require the caller to provide
    the corresponding capability string (e.g. ``io.read``).
    """

    capabilities = set(capabilities or [])
    required_capabilities = []

    local_decls = []
    local_set = set()
    body_lines = []
    last_pure_local = None
    alias_map = {}

    def declare_local(identifier):
        lname = _wasm_local_name(identifier)
        if lname not in local_set:
            local_decls.append(f"(local {lname} i32)")
            local_set.add(lname)
        return lname

    def bind_aliases(instr, local_name):
        alias_map[instr.id] = local_name
        if instr.produces:
            alias_map[instr.produces] = local_name

    imports_needed = {}

    value_producers = {}
    for instr in tir.instructions:
        value_producers[instr.id] = instr
        if instr.produces:
            value_producers[instr.produces] = instr

    for instr in tir.instructions:
        if instr.grade == "pure":
            local_name = declare_local(instr.id)
            bind_aliases(instr, local_name)

            if instr.op in {"A", "D", "F"}:
                const_val = {"A": 1, "D": 2, "F": 5}[instr.op]
                body_lines.append(f"(local.set {local_name} (i32.const {const_val}))")
            elif instr.op == "CONST" and hasattr(instr, "value"):
                body_lines.append(
                    f"(local.set {local_name} (i32.const {int(instr.value)}))"
                )
            elif instr.op == "E":
                if not instr.args:
                    raise ValueError("E operation expects at least one borrow argument")
                arg = instr.args[0]
                target = arg.get("target") if isinstance(arg, dict) else arg
                dep_local = alias_map.get(target)
                if not dep_local:
                    raise ValueError(f"Unknown borrow target {target} for op E")
                body_lines.append(
                    f"(local.set {local_name} (i32.add (local.get {dep_local}) (i32.const 3)))"
                )
            else:
                raise NotImplementedError(
                    f"Pure operation {instr.op} is not supported for WASM lowering"
                )
            last_pure_local = local_name
        elif instr.grade == "io":
            io_info = IO_IMPORTS.get(instr.op)
            if not io_info:
                raise NotImplementedError(
                    f"IO operation {instr.op} missing import metadata"
                )
            cap = io_info["capability"]
            if cap not in capabilities:
                raise PermissionError(
                    f"Capability '{cap}' required to lower IO operation {instr.op}"
                )
            required_capabilities.append(cap)
            import_key = (io_info["module"], io_info["name"])
            if import_key not in imports_needed:
                imports_needed[import_key] = io_info

            if instr.produces:
                local_name = declare_local(instr.id)
                bind_aliases(instr, local_name)
            else:
                local_name = None

            call_operands = []
            for arg in instr.args:
                target = arg.get("target") if isinstance(arg, dict) else arg
                dep_local = alias_map.get(target)
                if dep_local:
                    call_operands.append(f"(local.get {dep_local})")
                else:
                    producer = value_producers.get(target)
                    if producer:
                        raise ValueError(
                            "IO operation "
                            f"{instr.op} argument {target} depends on "
                            f"{producer.op} [{producer.grade}], which cannot be lowered to WebAssembly"
                        )
                    elif isinstance(target, str):
                        raise ValueError(
                            f"IO operation {instr.op} has unknown dependency {target}"
                        )
                    else:
                        raise ValueError(
                            f"IO operation {instr.op} received unsupported operand {arg}"
                        )

            if call_operands:
                call_expr = (
                    f"(call ${io_info['name']} " + " ".join(call_operands) + ")"
                )
            else:
                call_expr = f"(call ${io_info['name']})"

            if io_info["results"]:
                body_lines.append(f"(local.set {local_name} {call_expr})")
            else:
                body_lines.append(call_expr)
                if local_name:
                    body_lines.append(f"(local.set {local_name} (i32.const 0))")
        else:
            # Meta and stateful instructions are not lowered to WebAssembly.
            continue

    module_lines = ["(module"]

    for (module, name), info in imports_needed.items():
        params = " ".join(f"(param {p})" for p in info["params"])
        results = " ".join(f"(result {r})" for r in info["results"])
        signature = " ".join(filter(None, [params, results]))
        module_lines.append(
            f"  (import \"{module}\" \"{name}\" (func ${name} {signature}))"
        )

    module_lines.append("  (func $run (export \"run\") (result i32)")
    module_lines.extend(_format_wasm_list(local_decls, prefix="    "))
    module_lines.extend(_format_wasm_list(body_lines, prefix="    "))
    if last_pure_local:
        module_lines.append(f"    (return (local.get {last_pure_local}))")
    else:
        module_lines.append("    (return (i32.const 0))")
    module_lines.append("  )")
    module_lines.append(")")

    metadata = {
        "imports": sorted(set(required_capabilities)),
        "locals": sorted(local_set),
        "pure_instructions": len([i for i in tir.instructions if i.grade == "pure"]),
        "io_instructions": len([i for i in tir.instructions if i.grade == "io"]),
    }

    return "\n".join(module_lines), metadata


def export_wasm_module(tir, output_path, capabilities=None, metadata_path=None):
    """Write a WebAssembly text module to disk."""

    wat, metadata = tir_to_wat(tir, capabilities=capabilities)
    output_path = Path(output_path)
    if output_path.parent and not output_path.parent.exists():
        output_path.parent.mkdir(parents=True, exist_ok=True)
    output_path.write_text(wat, encoding="utf-8")
    print(f"  ✓ WASM module exported → {output_path}")

    if metadata_path:
        meta_path = Path(metadata_path)
        if meta_path.parent and not meta_path.parent.exists():
            meta_path.parent.mkdir(parents=True, exist_ok=True)
        meta_path.write_text(json.dumps(metadata, indent=2), encoding="utf-8")
        print(f"  ✓ WASM metadata exported → {meta_path}")

    return metadata
>>>>>>> 434d2ad8


def reflect(obj):
    """
    Produce a MetaObject view of any Totem structure.
    Used in the evaluator as meta-operations.
    """
    if isinstance(obj, Scope):
        return MetaObject("Scope", obj)
    if isinstance(obj, Node):
        return MetaObject("Node", obj)
    if isinstance(obj, TIRProgram):
        return MetaObject("TIR", obj)
    return MetaObject("Value", obj)


def meta_emit(
    program, op, typ="int32", grade="pure", args=None, scope_path="root.meta"
):
    """
    Dynamically extend a TIR program with a new instruction.
    Returns a MetaObject referencing the new instruction.
    """
    args = args or []
    vid = program.emit(op, typ, grade, args, scope_path)
    instr = program.instructions[-1]
    return MetaObject("TIR_Instruction", instr)


def list_meta_ops():
    return {
        "reflect": "Return a MetaObject view of a Totem structure",
        "meta_emit": "Append a new TIR instruction (Meta effect)",
        "list_meta_ops": "List available reflective primitives",
    }


def fold_constants(tir):
    """Replace simple const ops (A=1, D=2, etc.) used by pure ops with folded values."""
    const_map = {}
    new_instrs = []
    for instr in tir.instructions:
        if instr.op in PURE_CONST_VALUES:  # treat as constant sources
            const_map[instr.id] = PURE_CONST_VALUES[instr.op]
            if instr.produces:
                const_map[instr.produces] = const_map[instr.id]
            new_instrs.append(instr)
            continue

        # fold if all args are known constants
        arg_targets = []
        for arg in instr.args:
            if isinstance(arg, dict):
                target = arg.get("target")
            else:
                target = arg
            arg_targets.append(target)

        if (
            instr.grade == "pure"
            and arg_targets
            and all(t in const_map for t in arg_targets)
        ):
            val = sum(const_map[t] for t in arg_targets)  # naive demo fold
            folded = TIRInstruction(
                instr.id,
                "CONST",
                "int32",
                "pure",
                [],
                instr.scope_path,
                metadata=instr.metadata,
                produces=instr.produces,
            )
            folded.value = val
            const_map[instr.id] = val
            if instr.produces:
                const_map[instr.produces] = val
            new_instrs.append(folded)
        else:
            new_instrs.append(instr)

    tir.instructions = new_instrs
    return tir


def _resolve_alias(replacements, value):
    if value is None:
        return None
    seen = set()
    current = value
    while current in replacements and current not in seen:
        seen.add(current)
        current = replacements[current]
    return current


def _rewrite_arg(arg, replacements):
    if isinstance(arg, dict):
        new_arg = dict(arg)
        target = new_arg.get("target")
        if target is not None:
            new_arg["target"] = _resolve_alias(replacements, target)
        return new_arg
    if isinstance(arg, str):
        return _resolve_alias(replacements, arg)
    return arg


def _freeze_arg(arg):
    if isinstance(arg, dict):
        return tuple(sorted((k, _freeze_arg(v)) for k, v in arg.items()))
    if isinstance(arg, list):
        return tuple(_freeze_arg(v) for v in arg)
    return arg


def _iter_targets(instr):
    for arg in instr.args:
        if isinstance(arg, dict):
            target = arg.get("target")
            if target:
                yield target
        elif isinstance(arg, str):
            yield arg


def evaluate_pure_regions(tir):
    """Perform constant/partial evaluation within pure regions."""

    value_map = {}
    for instr in tir.instructions:
        known = getattr(instr, "value", None)
        if known is None and instr.op in PURE_CONST_VALUES:
            known = PURE_CONST_VALUES[instr.op]
        if known is not None:
            value_map[instr.id] = known
            if instr.produces:
                value_map[instr.produces] = known

    for instr in tir.instructions:
        if instr.grade != "pure":
            # ensure args copied to avoid shared state
            instr.args = [dict(arg) if isinstance(arg, dict) else arg for arg in instr.args]
            continue

        constant_values = []
        dynamic_args = []
        for arg in instr.args:
            if isinstance(arg, dict):
                target = arg.get("target")
                if target in value_map:
                    constant_values.append(value_map[target])
                else:
                    dynamic_args.append(dict(arg))
            else:
                if arg in value_map:
                    constant_values.append(value_map[arg])
                else:
                    dynamic_args.append(arg)

        if not dynamic_args and constant_values:
            total = sum(constant_values)
            instr.op = "CONST"
            instr.args = []
            instr.value = total
            value_map[instr.id] = total
            if instr.produces:
                value_map[instr.produces] = total
        else:
            if constant_values:
                const_sum = sum(constant_values)
                instr.partial_constant = const_sum
                dynamic_args = [
                    {"kind": "const", "value": const_sum}
                ] + dynamic_args
            instr.args = dynamic_args

    return tir


def common_subexpression_elimination(tir):
    """Eliminate redundant pure instructions within the same scope."""

    replacements = {}
    key_map = {}
    new_instrs = []

    for instr in tir.instructions:
        instr.args = [_rewrite_arg(arg, replacements) for arg in instr.args]

        key = None
        if instr.grade == "pure":
            key = (
                instr.scope_path,
                instr.op,
                instr.typ,
                tuple(_freeze_arg(arg) for arg in instr.args),
                getattr(instr, "value", None),
                getattr(instr, "partial_constant", None),
            )

        if key and key in key_map:
            canonical = key_map[key]
            replacements[instr.id] = canonical.id
            if instr.produces and canonical.produces:
                replacements[instr.produces] = canonical.produces
            continue

        if key:
            key_map[key] = instr

        new_instrs.append(instr)

    tir.instructions = new_instrs
    return tir


def dead_code_elimination(tir):
    """Remove pure instructions whose results are never consumed."""

    referenced = set()
    kept = []

    for instr in reversed(tir.instructions):
        keep = instr.grade != "pure"
        if not keep:
            if instr.id in referenced:
                keep = True
            elif instr.produces and instr.produces in referenced:
                keep = True

        if keep:
            kept.append(instr)
            referenced.add(instr.id)
            if instr.produces:
                referenced.add(instr.produces)
            referenced.update(_iter_targets(instr))

    tir.instructions = list(reversed(kept))
    return tir


def inline_pure_regions(tir):
    """Inline child scope instructions when the region is purely functional."""

    if not tir.instructions:
        return tir

    scope_to_instrs = {}
    value_scopes = {}
    for instr in tir.instructions:
        scope_to_instrs.setdefault(instr.scope_path, []).append(instr)
        value_scopes[instr.id] = instr.scope_path
        if instr.produces:
            value_scopes[instr.produces] = instr.scope_path

    for scope_path, instrs in list(scope_to_instrs.items()):
        if scope_path == "root" or not instrs:
            continue
        if not all(instr.grade == "pure" for instr in instrs):
            continue

        parent = scope_path.rsplit(".", 1)[0] if "." in scope_path else "root"

        can_inline = True
        for instr in instrs:
            for target in _iter_targets(instr):
                dep_scope = value_scopes.get(target)
                if dep_scope and dep_scope not in {scope_path, parent}:
                    can_inline = False
                    break
            if not can_inline:
                break

        if not can_inline:
            continue

        for instr in instrs:
            instr.scope_path = parent
            value_scopes[instr.id] = parent
            if instr.produces:
                value_scopes[instr.produces] = parent

    return tir
def reorder_pure_ops(tir):
    """Reorder instructions by effect grade while respecting dependencies."""

    instructions = list(tir.instructions)
    if not instructions:
        return tir

    grade_rank = {grade: idx for idx, grade in enumerate(EFFECT_GRADES)}
    id_to_instr = {instr.id: instr for instr in instructions}
    lifetime_producers = {
        instr.produces: instr.id for instr in instructions if instr.produces
    }

    def iter_edges(instr):
        for arg in instr.args:
            if isinstance(arg, dict):
                kind = arg.get("kind")
                if isinstance(kind, str):
                    kind_key = kind.lower()
                else:
                    kind_key = None
                yield kind_key, arg.get("target")
            else:
                yield None, arg

    dependencies = {instr.id: set() for instr in instructions}
    adjacency = {instr.id: set() for instr in instructions}
    borrow_edges = []

    for instr in instructions:
        for kind, target in iter_edges(instr):
            if not target:
                continue
            dep_id = None
            if target in id_to_instr:
                dep_id = target
            elif target in lifetime_producers:
                dep_id = lifetime_producers[target]
            if dep_id and dep_id != instr.id:
                dependencies[instr.id].add(dep_id)
                adjacency[dep_id].add(instr.id)
                if kind in {"borrow", "consume"}:
                    borrow_edges.append((dep_id, instr.id))

    original_index = {instr.id: idx for idx, instr in enumerate(instructions)}
    scope_sequences = {}
    for instr in instructions:
        scope_sequences.setdefault(instr.scope_path, []).append(instr.id)

    preceding_counts = {}
    for scope, seq in scope_sequences.items():
        seen = 0
        for iid in seq:
            preceding_counts[iid] = seen
            seen += 1

    scheduled_counts = {scope: 0 for scope in scope_sequences}

    def is_fenced(scope_path):
        return any("fence" in part.lower() for part in scope_path.split("."))

    heap = []
    for instr in instructions:
        if not dependencies[instr.id]:
            heapq.heappush(
                heap,
                (
                    grade_rank.get(instr.grade, len(EFFECT_GRADES)),
                    original_index[instr.id],
                    instr.id,
                ),
            )

    new_order = []
    processed = set()
    deferred = []

    while heap:
        grade, orig_idx, instr_id = heapq.heappop(heap)
        instr = id_to_instr[instr_id]
        scope = instr.scope_path
        if is_fenced(scope) and scheduled_counts[scope] < preceding_counts[instr_id]:
            deferred.append((grade, orig_idx, instr_id))
            if not heap:
                break
            continue

        new_order.append(instr_id)
        processed.add(instr_id)
        if is_fenced(scope):
            scheduled_counts[scope] += 1

        for item in deferred:
            heapq.heappush(heap, item)
        deferred.clear()

        for succ in adjacency[instr_id]:
            if succ in processed:
                continue
            dependencies[succ].discard(instr_id)
            if not dependencies[succ]:
                succ_instr = id_to_instr[succ]
                heapq.heappush(
                    heap,
                    (
                        grade_rank.get(succ_instr.grade, len(EFFECT_GRADES)),
                        original_index[succ],
                        succ,
                    ),
                )

    if len(new_order) != len(instructions):
        return tir

    new_positions = {iid: idx for idx, iid in enumerate(new_order)}

    for src, dst in borrow_edges:
        orig_src = original_index[src]
        orig_dst = original_index[dst]
        if orig_src == orig_dst:
            continue
        lower = min(orig_src, orig_dst)
        upper = max(orig_src, orig_dst)
        new_src = new_positions.get(src)
        new_dst = new_positions.get(dst)
        if new_src is None or new_dst is None:
            return tir
        if new_src >= new_dst:
            return tir
        for instr in instructions:
            orig_idx = original_index[instr.id]
            if lower < orig_idx < upper:
                new_idx = new_positions.get(instr.id)
                if new_idx is None or not (new_src < new_idx < new_dst):
                    return tir

    for scope, ids in scope_sequences.items():
        if not is_fenced(scope):
            continue
        positions = [new_positions[iid] for iid in ids]
        sorted_positions = sorted(positions)
        if positions != sorted_positions:
            return tir
        start = sorted_positions[0]
        if sorted_positions != list(range(start, start + len(sorted_positions))):
            return tir

    tir.instructions = [id_to_instr[i] for i in new_order]
    return tir


def schedule_effects(tir):
    """Wrapper around the effect-aware scheduler."""

    return reorder_pure_ops(tir)


def inline_trivial_io(tir):
    """Replace IO ops with constant placeholders if they have deterministic logs."""
    for instr in tir.instructions:
        if instr.grade == "io" and instr.op == "C":
            instr.op = "CONST_IO"
            instr.grade = "pure"
    return tir


def optimize_tir(tir):
    """Run the full suite of optimizer passes."""

    fold_constants(tir)
    evaluate_pure_regions(tir)
    common_subexpression_elimination(tir)
    dead_code_elimination(tir)
    inline_pure_regions(tir)
    schedule_effects(tir)
    inline_trivial_io(tir)
    return tir


def list_optimizers():
    return {
        "fold_constants": "Constant folding for pure ops",
        "evaluate_pure_regions": "Evaluate pure regions with constants",
        "common_subexpression_elimination": "Eliminate duplicate pure ops",
        "dead_code_elimination": "Prune unused pure instructions",
        "inline_pure_regions": "Inline pure child scopes into parents",
        "reorder_pure_ops": "Effect-sensitive reordering by grade",
        "schedule_effects": "Effect-aware scheduling respecting dependencies",
        "inline_trivial_io": "Replace deterministic IO reads with constants",
        "optimize_tir": "Run all optimization passes",
    }


def compile_and_evaluate(src, ffi_decls=None):
    """Run the full Totem pipeline on a raw source string."""

    previous_registry = get_registered_ffi_declarations()
    if ffi_decls is not None:
        register_ffi_declarations(ffi_decls, reset=True)

    try:
        tree = structural_decompress(src)
        errors = []
        check_aliasing(tree, errors)
        check_lifetimes(tree, errors)
        verify_ffi_calls(tree, errors)
        result = evaluate_scope(tree)
        return tree, errors, result
    finally:
        if ffi_decls is not None:
            clear_ffi_registry()
            for name, decl in previous_registry.items():
                FFI_REGISTRY[name] = decl


def run_repl(history_limit=REPL_HISTORY_LIMIT):
    """Interactive Totem shell."""

    print("Totem REPL — enter program bytes or commands (:help for help)")
    history = []
    counter = 0

    def resolve_entry(token=None):
        if not history:
            print("No cached programs yet.")
            return None
        if token is None:
            return history[-1]
        try:
            target = int(token)
        except ValueError:
            print("Program index must be an integer.")
            return None
        for entry in reversed(history):
            if entry["index"] == target:
                return entry
        print(f"No cached program #{target}.")
        return None

    while True:
        try:
            line = input("totem> ")
        except EOFError:
            print()
            break

        stripped = line.strip()
        if not stripped:
            continue

        if stripped.startswith(":"):
            parts = stripped.split()
            cmd = parts[0]

            if cmd in (":quit", ":exit"):
                break
            if cmd == ":help":
                print(
                    "Commands: :help, :quit, :viz [n], :save [n] [file], :hash [n], :bitcode [n], :diff n m"
                )
                print(f"History: last {history_limit} programs cached.")
                continue
            if cmd == ":viz":
                entry = resolve_entry(parts[1] if len(parts) > 1 else None)
                if entry:
                    visualize_graph(entry["tree"])
                continue
            if cmd == ":save":
                entry = resolve_entry(parts[1] if len(parts) > 1 else None)
                if not entry:
                    continue
                if len(parts) > 2:
                    filename = parts[2]
                else:
                    filename = f"program_{entry['index']}.totem.json"
                write_bitcode_document(entry["bitcode_doc"], filename)
                continue
            if cmd == ":hash":
                entry = resolve_entry(parts[1] if len(parts) > 1 else None)
                if entry:
                    h = hash_bitcode_document(entry["bitcode_doc"])
                    print(f"SHA256(program_{entry['index']}) = {h}")
                continue
            if cmd == ":bitcode":
                entry = resolve_entry(parts[1] if len(parts) > 1 else None)
                if entry:
                    canon = canonicalize_bitcode(entry["bitcode_doc"])
                    print(json.dumps(canon, indent=2))
                continue
            if cmd == ":diff":
                if len(parts) != 3:
                    print("Usage: :diff <a> <b>")
                    continue
                entry_a = resolve_entry(parts[1])
                entry_b = resolve_entry(parts[2])
                if not entry_a or not entry_b:
                    continue
                canon_a = canonicalize_bitcode(entry_a["bitcode_doc"])
                canon_b = canonicalize_bitcode(entry_b["bitcode_doc"])
                text_a = json.dumps(canon_a, indent=2, sort_keys=True).splitlines()
                text_b = json.dumps(canon_b, indent=2, sort_keys=True).splitlines()
                diff = list(
                    difflib.unified_diff(
                        text_a,
                        text_b,
                        fromfile=f"program_{entry_a['index']}",
                        tofile=f"program_{entry_b['index']}",
                        lineterm="",
                    )
                )
                if diff:
                    for line in diff:
                        print(line)
                else:
                    print("Programs are identical.")
                continue

            print(f"Unknown command: {cmd}")
            continue

        tree, errors, result = compile_and_evaluate(line)
        counter += 1
        entry = {
            "index": counter,
            "src": line,
            "tree": tree,
            "errors": errors,
            "result": result,
            "bitcode_doc": build_bitcode_document(tree, result),
        }
        history.append(entry)
        if len(history) > history_limit:
            history.pop(0)

        print(f"[#%d] grade: %s" % (entry["index"], result.grade))
        if errors:
            print("  analysis:")
            for e in errors:
                print("   ", f"✗ {e}")
        else:
            print("  analysis: ✓ All lifetime and borrow checks passed")
        print("  log:")
        if result.log:
            for item in result.log:
                print("   ", item)
        else:
            print("    (no log entries)")


def parse_args(args):
    argp = argparse.ArgumentParser(description="Totem Language Runtime")

    argp.add_argument(
        "--diff",
        nargs=2,
        metavar=("A", "B"),
        help="Compare two .totem.json Bitcode files",
    )
    argp.add_argument("--hash", help="Compute hash of a .totem.json Bitcode file")
    argp.add_argument("--load", help="Load a .totem.json Bitcode file instead")
    argp.add_argument(
        "--logbook", action="store_true", help="Show Totem provenance logbook"
    )
    argp.add_argument("--repl", action="store_true", help="Start an interactive REPL")
    argp.add_argument("--src", help="Inline Totem source", default="{a{bc}de{fg}}")
    argp.add_argument("--verify", help="Verify signature for a logbook entry hash")
    argp.add_argument("--visualize", action="store_true", help="Render program graph")
    argp.add_argument(
        "--viz",
        metavar="OUTPUT",
        help="Export a Graphviz scope visualization to an SVG file",
    )
    argp.add_argument(
        "--wasm",
        metavar="OUTPUT",
        help="Export the pure TIR as a WebAssembly text module",
    )
    argp.add_argument(
        "--wasm-metadata",
        metavar="OUTPUT",
        help="Write lowering metadata alongside the WebAssembly module",
    )
    argp.add_argument(
        "--capability",
        action="append",
        dest="capabilities",
        help="Grant a capability (e.g. io.read) when lowering to WebAssembly",
        "--why-grade",
        metavar="GRADE",
        help="Explain which nodes raised the program to a given effect grade",
    )
    argp.add_argument(
        "--why-borrow",
        metavar="ID",
        help="Explain the borrow chain for a lifetime or node identifier",
    )

    return argp.parse_args(args)


def main(args):
    params = parse_args(args)

    if params.diff:
        diff_bitcodes(params.diff[0], params.diff[1])
        return
    if params.hash:
        hash_bitcode(params.hash)
        return
    if params.load:
        reexecute_bitcode(params.load)
        return
    if params.logbook:
        show_logbook()
        return
    if params.repl:
        run_repl()
        return
    if params.verify:
        ok = verify_signature(params.verify, input("Signature hex: ").strip())
        print("✓ Signature valid" if ok else "✗ Invalid signature")
        return

    print("Source:", params.src)
    tree, errors, result = compile_and_evaluate(params.src)
    print_scopes(tree)

    print("\nCompile-time analysis:")
    if not errors:
        print("  ✓ All lifetime and borrow checks passed")
    else:
        for e in errors:
            print("  ✗", e)

    print("\nRuntime evaluation:")
    print(f"  → final grade: {result.grade}")
    print("  → execution log:")
    for entry in result.log:
        print("   ", entry)

    if params.why_grade:
        print(f"\nWhy grade '{params.why_grade}':")
        try:
            info = explain_grade(tree, params.why_grade)
        except ValueError as exc:
            print(f"  ✗ {exc}")
        else:
            if not info["achieved"]:
                print(
                    "  "
                    + "Grade not reached. Final grade: "
                    + info["final_grade"]
                )
            elif not info["nodes"]:
                print("  No nodes with that grade were found.")
            else:
                print("  Minimal cut responsible for the requested grade:")
                for node in info["nodes"]:
                    scope_path = _scope_full_path(node.scope)
                    print(
                        f"    • {node.op} [{node.grade}] id={node.id} @ {scope_path}"
                    )
                    if node.borrows:
                        borrow_desc = ", ".join(
                            f"{b.kind}->{b.target.id}" for b in node.borrows
                        )
                        print(f"        borrows: {borrow_desc}")

    if params.why_borrow:
        print(f"\nBorrow analysis for '{params.why_borrow}':")
        info = explain_borrow(tree, params.why_borrow)
        if not info["found"]:
            print("  ✗ Identifier not found in this program.")
        else:
            for line in info["lines"]:
                print("  " + line)

    export_totem_bitcode(tree, result, "program.totem.json")
    record_run("program.totem.json", result)
    tir = build_tir(tree)
    print("\nTIR:")
    print(tir)

<<<<<<< HEAD
    profile = continuous_semantics_profile(params.src, base_tir=tir)
    print("\nContinuous semantics (Δ per byte):")
    if not profile:
        print("  (no bytes to mutate)")
    else:
        for entry in profile:
            dist = entry["distance"]
            print(
                "  idx {idx}: {orig!r}->{mut!r} Δtotal={total} "
                "(nodes={nodes}, grades={grades}, borrows={borrows})".format(
                    idx=entry["index"],
                    orig=entry["original"],
                    mut=entry["mutated"],
                    total=dist["total"],
                    nodes=dist["node_edits"],
                    grades=dist["grade_delta"],
                    borrows=dist["borrow_rewires"],
                )
            )
=======
    if params.wasm:
        try:
            export_wasm_module(
                tir,
                params.wasm,
                capabilities=params.capabilities,
                metadata_path=params.wasm_metadata,
            )
        except PermissionError as exc:
            print(f"  ✗ {exc}")
        except NotImplementedError as exc:
            print(f"  ✗ {exc}")
    mlir_module = emit_mlir_module(tir)
    print("\nMLIR dialect:")
    print(mlir_module)

    llvm_ir = emit_llvm_ir(tir)
    print("\nLLVM IR (pure segment):")
    print(llvm_ir)
>>>>>>> 434d2ad8

    if params.viz:
        export_graphviz(tree, params.viz)
    if params.visualize:
        visualize_graph(tree)


if __name__ == "__main__":
    main(sys.argv[1:])<|MERGE_RESOLUTION|>--- conflicted
+++ resolved
@@ -36,8 +36,6 @@
 from pathlib import Path
 import re
 import sys
-<<<<<<< HEAD
-=======
 try:
     import networkx as nx
 except ModuleNotFoundError:  # pragma: no cover - optional dependency
@@ -60,7 +58,6 @@
     from cryptography.exceptions import InvalidSignature
 except ImportError:  # pragma: no cover - optional crypto dependency
     rsa = padding = hashes = serialization = default_backend = InvalidSignature = None
->>>>>>> 434d2ad8
 
 EFFECT_GRADES = ["pure", "state", "io", "sys", "meta"]
 
@@ -2162,7 +2159,6 @@
     return program
 
 
-<<<<<<< HEAD
 def _instruction_identity(instr, scope_counters):
     """Return a stable identity token for a TIR instruction."""
 
@@ -2304,7 +2300,6 @@
         )
 
     return profile
-=======
 def _wasm_local_name(identifier):
     return f"${identifier}"
 
@@ -2488,7 +2483,6 @@
         print(f"  ✓ WASM metadata exported → {meta_path}")
 
     return metadata
->>>>>>> 434d2ad8
 
 
 def reflect(obj):
@@ -3257,7 +3251,6 @@
     print("\nTIR:")
     print(tir)
 
-<<<<<<< HEAD
     profile = continuous_semantics_profile(params.src, base_tir=tir)
     print("\nContinuous semantics (Δ per byte):")
     if not profile:
@@ -3277,7 +3270,6 @@
                     borrows=dist["borrow_rewires"],
                 )
             )
-=======
     if params.wasm:
         try:
             export_wasm_module(
@@ -3297,7 +3289,6 @@
     llvm_ir = emit_llvm_ir(tir)
     print("\nLLVM IR (pure segment):")
     print(llvm_ir)
->>>>>>> 434d2ad8
 
     if params.viz:
         export_graphviz(tree, params.viz)
