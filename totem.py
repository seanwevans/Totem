#!/usr/bin/env python3
"""
🪶 Totem — a no-syntax-error programming language.

Pure ⊂ State ⊂ IO ⊂ Sys ⊂ Meta

  Pure: deterministic and referentially transparent.
  State: modifies internal memory but not external state.
  IO: reads/writes external state (files, console, etc.).
  Sys: system-level effects (spawn, network, etc.).
  Meta: reflection, compilation, or self-modifying code.

| Layer                         | Purpose                               | Status  |
<------------------------------ + ------------------------------------- + -------->
| **Structural decompressor**   | Every UTF-8 string → valid scoped AST |   ✅    |
| **Type & lifetime inference** | Rust-like ownership, drops, borrows   |   ✅    |
| **Purity/effect lattice**     | `Pure ⊂ State ⊂ IO ⊂ Sys ⊂ Meta`      |   ✅    |
| **Evaluator**                 | Graded effect monad runtime           |   ✅    |
| **Visualization**             | NetworkX graph of scopes & lifetimes  |   ✅    |
| **Bitcode serialization**     | Portable `.totem.json` IR             |   ✅    |
| **Reload & re-execution**     | Deterministic round-trip              |   ✅    |
| **Hash & diff**               | Semantic identity                     |   ✅    |
| **Logbook ledger**            | Provenance tracking                   |   ✅    |
| **Cryptographic signatures**  | Proof-of-origin                       |   ✅    |

"""

import argparse
from dataclasses import dataclass
from datetime import datetime
import difflib
import hashlib
import heapq
import json
from collections import deque
from pathlib import Path
import re
import sys
<<<<<<< HEAD
=======
try:
    import networkx as nx
except ModuleNotFoundError:  # pragma: no cover - optional dependency
    nx = None

try:
    import matplotlib.pyplot as plt
except ModuleNotFoundError:  # pragma: no cover - optional dependency
    plt = None

try:
    import pydot
except ModuleNotFoundError:  # pragma: no cover - optional dependency
    pydot = None

try:
    from cryptography.hazmat.primitives.asymmetric import rsa, padding
    from cryptography.hazmat.primitives import hashes, serialization
    from cryptography.hazmat.backends import default_backend
    from cryptography.exceptions import InvalidSignature
except ModuleNotFoundError:  # pragma: no cover - optional dependency
    rsa = padding = hashes = serialization = default_backend = InvalidSignature = None
>>>>>>> 70aa1709

EFFECT_GRADES = ["pure", "state", "io", "sys", "meta"]

GRADE_COLORS = {
    "pure": "#8BC34A",
    "state": "#FFEB3B",
    "io": "#FF7043",
    "sys": "#9575CD",
    "meta": "#B0BEC5",
}

OPS = {
    "A": {"grade": "pure"},
    "B": {"grade": "state"},
    "C": {"grade": "io"},
    "D": {"grade": "pure"},
    "E": {"grade": "pure"},
    "F": {"grade": "pure"},
    "G": {"grade": "io"},
<<<<<<< HEAD
    "H": {"grade": "sys"},
    "J": {"grade": "sys"},
    "K": {"grade": "pure"},
    "L": {"grade": "sys"},
    "P": {"grade": "sys"},
=======
    "S": {"grade": "sys"},
    "P": {"grade": "pure"},  # pattern match (pure control flow)
>>>>>>> 70aa1709
}

LOGBOOK_FILE = "totem.logbook.jsonl"
KEY_FILE = "totem_private_key.pem"
PUB_FILE = "totem_public_key.pem"
REPL_HISTORY_LIMIT = 10


@dataclass
class FFIDeclaration:
    """Metadata describing a host-provided foreign function."""

    name: str
    grade: str
    arg_types: list
    return_type: str
    capabilities: list | None = None

    def __post_init__(self):
        self.name = (self.name or "").strip().upper()
        if not self.name:
            raise ValueError("FFI declaration requires a name")
        self.grade = (self.grade or "").strip().lower()
        if self.grade not in EFFECT_GRADES:
            raise ValueError(
                f"FFI declaration {self.name} has unknown grade: {self.grade}"
            )
        self.arg_types = [a.strip() for a in (self.arg_types or []) if a.strip()]
        self.return_type = (self.return_type or "").strip() or "void"
        caps = self.capabilities or []
        self.capabilities = [c.strip() for c in caps if c.strip()]

    @property
    def arity(self):
        return len(self.arg_types)

    def to_dict(self):
        return {
            "name": self.name,
            "grade": self.grade,
            "arg_types": list(self.arg_types),
            "return_type": self.return_type,
            "capabilities": list(self.capabilities),
        }

    @classmethod
    def from_dict(cls, data):
        if not isinstance(data, dict):
            raise TypeError("FFI declaration must be built from a mapping")
        name = data.get("name")
        grade = data.get("grade")
        arg_types = data.get("arg_types") or data.get("args") or []
        return_type = data.get("return_type") or data.get("returns")
        capabilities = (
            data.get("capabilities")
            or data.get("requires")
            or data.get("capability_requirements")
            or []
        )
        return cls(name, grade, arg_types, return_type, capabilities)


FFI_REGISTRY = {}


INLINE_FFI_PATTERN = re.compile(
    r"^\s*(?P<name>[A-Za-z_][A-Za-z0-9_]*)\s*:\s*(?P<grade>[a-z]+)\s*"
    r"\((?P<args>[^)]*)\)\s*->\s*(?P<ret>[^|]+?)\s*"
    r"(?:\|\s*requires\s*(?P<caps>.+))?$"
)


def parse_inline_ffi(schema):
    """Parse a simple inline FFI schema into declarations."""

    if not schema:
        return []

    declarations = []
    for line in schema.splitlines():
        entry = line.strip()
        if not entry or entry.startswith("#"):
            continue
        match = INLINE_FFI_PATTERN.match(entry)
        if not match:
            raise ValueError(f"Invalid inline FFI declaration: {entry}")
        args = match.group("args").strip()
        arg_types = [a.strip() for a in args.split(",") if a.strip()] if args else []
        caps_text = match.group("caps")
        caps = []
        if caps_text:
            caps = [c.strip() for c in caps_text.split(",") if c.strip()]
        declarations.append(
            FFIDeclaration(
                name=match.group("name"),
                grade=match.group("grade"),
                arg_types=arg_types,
                return_type=match.group("ret").strip(),
                capabilities=caps,
            )
        )
    return declarations


def _normalize_ffi_declarations(spec):
    """Normalize any supported FFI spec into FFIDeclaration objects."""

    if spec is None:
        return []
    if isinstance(spec, FFIDeclaration):
        return [spec]
    if isinstance(spec, str):
        trimmed = spec.strip()
        if not trimmed:
            return []
        if trimmed[0] in "[{":
            data = json.loads(trimmed)
            return _normalize_ffi_declarations(data)
        return parse_inline_ffi(trimmed)
    if isinstance(spec, dict):
        # Support either a single declaration dict or a wrapper with "ffi" key.
        if "declarations" in spec and isinstance(spec["declarations"], list):
            return _normalize_ffi_declarations(spec["declarations"])
        if "ffi" in spec and isinstance(spec["ffi"], list):
            return _normalize_ffi_declarations(spec["ffi"])
        return [FFIDeclaration.from_dict(spec)]
    if isinstance(spec, (list, tuple)):
        decls = []
        for item in spec:
            decls.extend(_normalize_ffi_declarations(item))
        return decls
    raise TypeError(f"Unsupported FFI spec type: {type(spec)!r}")


def register_ffi_declarations(spec, *, reset=False):
    """Register one or more FFI declarations in the global registry."""

    if reset:
        FFI_REGISTRY.clear()
    for decl in _normalize_ffi_declarations(spec):
        if decl.name in FFI_REGISTRY:
            raise ValueError(f"Duplicate FFI declaration for {decl.name}")
        FFI_REGISTRY[decl.name] = decl


def clear_ffi_registry():
    """Remove all registered FFI declarations."""

    FFI_REGISTRY.clear()


def get_registered_ffi_declarations():
    """Return a snapshot of the currently registered declarations."""

    return {name: decl for name, decl in FFI_REGISTRY.items()}


def _scope_path(scope):
    parts = []
    while scope is not None:
        parts.append(scope.name)
        scope = scope.parent
    return ".".join(reversed(parts))


def _stable_id(scope_path, index):
    token = f"{scope_path}:{index}".encode("utf-8")
    return hashlib.blake2s(token, digest_size=6).hexdigest()


def _scope_full_path(scope):
    """Return a human-readable scope path for display."""

    parts = []
    while scope is not None:
        parts.append(scope.name)
        scope = scope.parent
    return " > ".join(reversed(parts))


class Lifetime:
    def __init__(self, owner_scope, identifier):
        self.id = identifier
        self.owner_scope = owner_scope
        self.end_scope = None
        self.borrows = []
        self.owner_node = None

    def __repr__(self):
        end = self.end_scope.name if self.end_scope else "?"
        return f"Life({self.id}@{self.owner_scope.name}->{end})"


class Borrow:
    def __init__(self, kind, target, borrower_scope):
        self.kind = kind
        self.target = target
        self.borrower_scope = borrower_scope

    def __repr__(self):
        return f"{self.kind}→{self.target.id}@{self.borrower_scope.name}"


def _arity_type_name(arity):
    """Return the canonical Totem type name for a constructor of a given arity."""

    return f"ADT<{arity}>"


class Node:
    def __init__(self, op, typ, scope):
        scope_path = _scope_path(scope)
        node_index = len(scope.nodes)
        self.id = _stable_id(scope_path, node_index)
        self.op = op
        self.typ = typ
        self.scope = scope
        life_scope_path = f"{scope_path}.life"
        life_id = _stable_id(life_scope_path, node_index)
        self.owned_life = Lifetime(scope, life_id)
        self.owned_life.owner_node = self
        self.borrows = []
        self.grade = OPS.get(op, {}).get("grade", "pure")
        self.ffi = None
        self.ffi_capabilities = []
        self._apply_ffi_metadata()
        self.meta = {}
        self.arity = 0
        self.update_type()

    def __repr__(self):
        return f"<{self.op}:{self.typ}@{self.scope.name}>"

    def _apply_ffi_metadata(self):
        decl = FFI_REGISTRY.get(self.op)
        if not decl:
            return
        self.ffi = decl
        self.grade = decl.grade
        self.typ = decl.return_type
        self.ffi_capabilities = list(decl.capabilities)
    def update_type(self):
        """Refresh this node's inferred type based on current metadata and borrows."""

        self.arity = len(self.borrows)
        if "fixed_type" in self.meta:
            self.typ = self.meta["fixed_type"]
        elif self.op == "P":
            self.typ = "match"
        else:
            self.typ = _arity_type_name(self.arity)
        return self.typ


class Capability:
    """Linear capability token tracking resource usage."""

    def __init__(
        self,
        kind,
        resource=None,
        *,
        state=None,
        history=None,
        generation=0,
        active=True,
    ):
        self.kind = kind
        self.resource = resource
        self.state = state or {}
        self.history = history or []
        self.generation = generation
        self._active = active

    def evolve(self, action, detail=None, state_updates=None):
        if not self._active:
            raise RuntimeError(f"Capability {self} already consumed")

        new_state = dict(self.state)
        if state_updates:
            for key, value in state_updates.items():
                new_state[key] = value

        new_history = list(self.history)
        new_history.append({"action": action, "detail": detail})

        self._active = False

        return Capability(
            self.kind,
            self.resource,
            state=new_state,
            history=new_history,
            generation=self.generation + 1,
        )

    @property
    def is_active(self):
        return self._active

    def __repr__(self):
        return f"<Capability {self.kind}@{self.generation}>"


@dataclass(frozen=True)
class CapabilityUseResult:
    capability: Capability
    value: object = None


def resolve_value(value):
    if isinstance(value, CapabilityUseResult):
        return value.value
    return value


def extract_capability(value):
    if isinstance(value, CapabilityUseResult):
        return value.capability
    if isinstance(value, Capability):
        return value
    return None


def _clone_list(source):
    return list(source) if source is not None else []


def use_file_read(cap):
    index = cap.state.get("index", 0)
    contents = cap.state.get("contents", [])
    if index < len(contents):
        data = contents[index]
    else:
        data = None
    new_cap = cap.evolve("read", data, {"index": index + 1})
    return CapabilityUseResult(new_cap, data)


def use_file_write(cap, payload):
    writes = _clone_list(cap.state.get("writes", []))
    writes.append(payload)
    new_cap = cap.evolve("write", payload, {"writes": writes})
    return CapabilityUseResult(new_cap, True)


def use_net_send(cap, payload):
    transmissions = _clone_list(cap.state.get("transmissions", []))
    transmissions.append(payload)
    ack = f"sent:{payload}"
    new_cap = cap.evolve("send", payload, {"transmissions": transmissions})
    return CapabilityUseResult(new_cap, ack)


CAPABILITY_FACTORIES = {
    "FileRead": lambda: Capability(
        "FileRead",
        resource="input",
        state={"index": 0, "contents": ["input_data"]},
    ),
    "FileWrite": lambda: Capability(
        "FileWrite",
        resource="output",
        state={"writes": []},
    ),
    "NetSend": lambda: Capability(
        "NetSend",
        resource="socket",
        state={"transmissions": []},
    ),
}


def create_default_environment():
    env = {"__capabilities__": {}}
    for kind, factory in CAPABILITY_FACTORIES.items():
        env["__capabilities__"][kind] = factory()
    return env


def ensure_capability(env, kind):
    caps = env.setdefault("__capabilities__", {})
    if kind not in caps:
        caps[kind] = CAPABILITY_FACTORIES[kind]()
    return caps[kind]


def store_capability(env, kind, capability):
    env.setdefault("__capabilities__", {})[kind] = capability


class IRNode:
    """Lowered SSA-like form."""

    def __init__(self, id, op, typ, grade, args):
        self.id = id
        self.op = op
        self.typ = typ
        self.grade = grade
        self.args = args


class Scope:
    def __init__(self, name, parent=None, *, effect_cap=None, fence=None):
        self.name = name
        self.parent = parent
        self.nodes = []
        self.children = []
        self.lifetimes = []
        self.drops = []
        self.effect_cap = effect_cap
        self.fence = fence
        if parent:
            parent.children.append(self)

    def __repr__(self):
        return f"Scope({self.name})"


class Effect:
    """Graded monad for purity tracking."""

    def __init__(self, grade, value, log=None):
        self.grade = grade
        self.value = value
        self.log = log or []

    def bind(self, fn):
        out = fn(self.value)
        new_idx = max(EFFECT_GRADES.index(self.grade), EFFECT_GRADES.index(out.grade))
        return Effect(EFFECT_GRADES[new_idx], out.value, self.log + out.log)


class MovedValue:
    """Sentinel stored in the environment when a lifetime has been moved."""

    def __init__(self, origin_id):
        self.origin_id = origin_id

    def __repr__(self):
        return f"<moved:{self.origin_id}>"


def read_env_value(env, lifetime_id, default=None):
    """Fetch a lifetime's value while ensuring it has not been moved."""

    if lifetime_id is None:
        return default
    if lifetime_id not in env:
        if default is not None:
            return default
        raise KeyError(f"Unknown lifetime {lifetime_id}")
    val = env[lifetime_id]
    if isinstance(val, MovedValue):
        raise RuntimeError(f"Lifetime {lifetime_id} has been moved and is no longer usable")
    return val


def move_env_value(env, lifetime_id):
    """Mark a lifetime as moved and return its previous value."""

    if lifetime_id is None:
        raise RuntimeError("Cannot move a value without a lifetime identifier")
    if lifetime_id not in env:
        raise KeyError(f"Unknown lifetime {lifetime_id}")
    val = env[lifetime_id]
    if isinstance(val, MovedValue):
        raise RuntimeError(f"Lifetime {lifetime_id} has already been moved")
    env[lifetime_id] = MovedValue(lifetime_id)
    return val


class OwnedMessage:
    """A message that must be moved exactly once across actors."""

    def __init__(self, payload, capability, message_id):
        self.payload = payload
        self.capability = capability
        self.message_id = message_id
        self._moved = False

    def move_payload(self):
        if self._moved:
            raise RuntimeError(f"Message {self.message_id} has already been moved")
        self._moved = True
        return self.payload

    def __repr__(self):
        target = getattr(self.capability, "actor_id", "?")
        return f"<OwnedMessage id={self.message_id}→{target} moved={self._moved}>"


class ActorCapability:
    """Capability used to send messages to a specific actor."""

    def __init__(self, actor_system, actor_id):
        self.actor_system = actor_system
        self.actor_id = actor_id

    def send(self, message):
        return self.actor_system.send(self, message)

    def __repr__(self):
        return f"<Capability {self.actor_id}>"


class Actor:
    """Single actor with a mailbox and effect-local log."""

    def __init__(self, actor_id, behavior):
        self.actor_id = actor_id
        self.behavior = behavior
        self.mailbox = deque()
        self.local_log = []
        self.local_grade_index = EFFECT_GRADES.index("pure")

    def enqueue(self, payload):
        self.mailbox.append(payload)

    def drain(self):
        delivered = 0
        logs = []
        grade_index = self.local_grade_index
        while self.mailbox:
            payload = self.mailbox.popleft()
            effect = self.behavior(payload)
            grade_index = max(grade_index, EFFECT_GRADES.index(effect.grade))
            logs.extend(effect.log)
            delivered += 1
        self.local_grade_index = grade_index
        self.local_log.extend(logs)
        return delivered, logs, grade_index


def default_actor_behavior(payload):
    return Effect("state", {"last_message": payload}, [f"echo:{payload}"])


class ActorSystem:
    """Ownership-safe actor system with move-only message passing."""

    def __init__(self):
        self.actors = {}
        self._actor_counter = 0
        self._message_counter = 0
        self._public_log = []

    def spawn(self, behavior=None):
        behavior = behavior or default_actor_behavior
        actor_id = f"actor_{self._actor_counter}"
        self._actor_counter += 1
        actor = Actor(actor_id, behavior)
        self.actors[actor_id] = actor
        return ActorCapability(self, actor_id)

    def next_message_id(self):
        mid = self._message_counter
        self._message_counter += 1
        return mid

    def send(self, capability, message):
        if message.capability is not capability:
            raise RuntimeError("Message capability does not match the target actor")
        payload = message.move_payload()
        actor = self.actors.get(capability.actor_id)
        if actor is None:
            raise RuntimeError(f"Unknown actor {capability.actor_id}")
        actor.enqueue(payload)
        log_entry = f"send:{capability.actor_id}:msg{message.message_id}"
        return Effect("sys", True, [log_entry])

    def run_until_idle(self):
        delivered = 0
        logs = []
        highest_grade = EFFECT_GRADES.index("pure")

        while True:
            iteration_delivered = 0
            iteration_logs = []
            for actor_id, actor in self.actors.items():
                count, local_logs, grade_idx = actor.drain()
                if not count and not local_logs:
                    continue
                iteration_delivered += count
                highest_grade = max(highest_grade, grade_idx)
                iteration_logs.extend(f"{actor_id}:{entry}" for entry in local_logs)

            if not iteration_delivered and not iteration_logs:
                break

            delivered += iteration_delivered
            logs.extend(iteration_logs)

        prefix = f"run:delivered={delivered}"
        if logs:
            combined = [prefix] + logs
        else:
            combined = [prefix]
        self._public_log = logs
        return Effect("sys", self, combined)

    @property
    def last_public_log(self):
        return list(self._public_log)

class TIRInstruction:
    """Single SSA-like instruction."""

    def __init__(self, id, op, typ, grade, args, scope_path, produces=None metadata=None):    
        self.id = id
        self.op = op
        self.typ = typ
        self.grade = grade
        self.args = args
        self.scope_path = scope_path
        self.produces = produces

    def __repr__(self):
        def fmt_arg(arg):
            if isinstance(arg, dict):
                target = arg.get("target")
                kind = arg.get("kind")
                if kind and target:
                    return f"{kind}:{target}"
                if target:
                    return str(target)
                return json.dumps(arg, sort_keys=True)
            return str(arg)

        args_str = ", ".join(fmt_arg(a) for a in self.args) if self.args else ""
        return f"{self.id} = {self.op}({args_str}) : {self.typ} [{self.grade}] @{self.scope_path}"


class TIRProgram:
    """Flat, typed intermediate representation."""

    def __init__(self):
        self.instructions = []
        self.next_id = 0
        self.constructor_tags = {}
        self.next_tag = 0

    def new_id(self):
        vid = f"v{self.next_id}"
        self.next_id += 1
        return vid

    def emit(self, op, typ, grade, args, scope_path, produces=None):
        vid = self.new_id()
        instr = TIRInstruction(vid, op, typ, grade, args, scope_path, produces, metadata)
        self.instructions.append(instr)
        return vid

    def constructor_tag(self, op, arity):
        key = (op, arity)
        if key not in self.constructor_tags:
            self.constructor_tags[key] = self.next_tag
            self.next_tag += 1
        return self.constructor_tags[key]

    def desugar_pattern_matches(self):
        """Lower MATCH instructions into SWITCHes on constructor tags."""

        lowered = []
        for instr in self.instructions:
            if instr.op != "MATCH":
                lowered.append(instr)
                continue

            cases = instr.metadata.get("cases", [])
            default = instr.metadata.get("default")
            switch_meta = {
                "cases": [
                    {
                        "tag": case.get("tag"),
                        "result": case.get("result"),
                        "constructor": case.get("constructor"),
                    }
                    for case in cases
                ]
            }
            if default is not None:
                switch_meta["default"] = default

            lowered.append(
                TIRInstruction(
                    instr.id,
                    "SWITCH",
                    instr.typ,
                    instr.grade,
                    instr.args,
                    instr.scope_path,
                    switch_meta,
                )
            )

        self.instructions = lowered
        return self

    def __repr__(self):
        return "\n".join(map(str, self.instructions))


def _mlir_type(typ):
    """Map Totem types to MLIR types."""

    mapping = {
        "int32": "i32",
        "int64": "i64",
        "float": "f32",
        "double": "f64",
    }
    return mapping.get(typ, "i32")


def emit_mlir_module(tir):
    """Lower a TIR program to a textual MLIR module."""

    lattice = ", ".join(f'"{grade}"' for grade in EFFECT_GRADES)
    lines = [
        f"module attributes {{totem.effect_lattice = [{lattice}]}} {{",
        "  func.func @main() -> () {",
    ]

    value_map = {}

    for instr in tir.instructions:
        result_name = instr.id
        operands = []
        operand_types = []
        borrow_kinds = []

        for arg in instr.args:
            if isinstance(arg, dict):
                target = arg.get("target")
                kind = arg.get("kind")
            else:
                target = arg
                kind = None

            if not target:
                continue

            operand = value_map.get(target, target)
            operands.append(f"%{operand}")
            operand_types.append(_mlir_type(instr.typ))
            if kind:
                borrow_kinds.append(f'"{kind}"')

        operand_sig = ", ".join(operand_types)
        if not operand_sig:
            operand_sig = ""
        else:
            operand_sig = f"{operand_sig}"

        attrs = [f'grade = "{instr.grade}"']
        if borrow_kinds:
            attrs.append(f"borrow_kinds = [{', '.join(borrow_kinds)}]")

        attr_str = " " + "{" + ", ".join(attrs) + "}" if attrs else ""

        operand_list = ", ".join(operands)
        line = (
            f"    %{result_name} = \"totem.{instr.op.lower()}\"({operand_list}) : "
            f"({operand_sig}) -> {_mlir_type(instr.typ)}{attr_str}"
        )
        lines.append(line.rstrip())

        value_map[instr.id] = result_name
        if instr.produces:
            value_map[instr.produces] = result_name

    lines.append("    func.return")
    lines.append("  }")
    lines.append("}")

    return "\n".join(lines)


PURE_CONSTANTS = {
    "A": 1,
    "D": 2,
    "F": 5,
}


def emit_llvm_ir(tir):
    """Emit a simple LLVM IR view for the pure portion of a TIR program."""

    pure_instrs = [instr for instr in tir.instructions if instr.grade == "pure"]
    if not pure_instrs:
        return "; Totem program has no pure segment to lower"

    lines = [
        "; Totem pure segment lowered to LLVM IR",
        "define void @totem_main() {",
        "entry:",
    ]

    value_map = {}
    declared = set()

    def map_operand(target):
        return f"%{value_map.get(target, target)}"

    for instr in pure_instrs:
        result_name = instr.id

        if instr.op in PURE_CONSTANTS:
            const_val = PURE_CONSTANTS[instr.op]
            lines.append(f"  %{result_name} = add i32 0, {const_val}")
        else:
            operands = []
            for arg in instr.args:
                if isinstance(arg, dict):
                    target = arg.get("target")
                else:
                    target = arg
                if not target:
                    continue
                operands.append(map_operand(target))

            operand_parts = [f"i32 {op}" for op in operands]
            callee = f"@totem_{instr.op.lower()}"
            declared.add(callee)
            call_operands = ", ".join(operand_parts)
            lines.append(
                f"  %{result_name} = call i32 {callee}({call_operands})"
                if call_operands
                else f"  %{result_name} = call i32 {callee}()"
            )

        value_map[instr.id] = result_name
        if instr.produces:
            value_map[instr.produces] = result_name

    lines.append("  ret void")
    lines.append("}")

    for callee in sorted(declared):
        lines.append(f"declare i32 {callee}(...)")

    return "\n".join(lines).rstrip()
class BytecodeInstruction:
    """Executable instruction in the bytecode VM."""

    __slots__ = ("origin_id", "op", "grade", "args", "produces")

    def __init__(self, origin_id, op, grade, args=None, produces=None):
        self.origin_id = origin_id
        self.op = op
        self.grade = grade
        self.args = args or []
        self.produces = produces


class BytecodeProgram:
    """Linear bytecode representation assembled from TIR."""

    def __init__(self, instructions=None):
        self.instructions = instructions or []

    def append(self, instruction):
        self.instructions.append(instruction)


class BytecodeResult:
    """Execution artefact from the bytecode VM."""

    def __init__(self, grade, log, stack, env):
        self.grade = grade
        self.log = log
        self.stack = stack
        self.env = env


class BytecodeVM:
    """A minimal stack-based interpreter for Totem TIR."""

    def __init__(self):
        self.stack = []
        self.env = {}
        self.log = []
        self._effect_index = 0

    def execute(self, program):
        for instr in program.instructions:
            self._step(instr)

        final_grade = EFFECT_GRADES[self._effect_index]
        return BytecodeResult(final_grade, list(self.log), list(self.stack), dict(self.env))

    # -- internal helpers -------------------------------------------------

    def _step(self, instr):
        grade_index = self._grade_index(instr.grade)
        self._effect_index = max(self._effect_index, grade_index)

        value, log_entries = self._apply_operation(instr)

        self.stack.append(value)
        self.env[instr.origin_id] = value
        if instr.produces:
            self.env[instr.produces] = value

        if log_entries:
            if isinstance(log_entries, (list, tuple)):
                self.log.extend(log_entries)
            else:
                self.log.append(log_entries)

    def _grade_index(self, grade):
        try:
            return EFFECT_GRADES.index(grade)
        except ValueError:
            return 0

    def _apply_operation(self, instr):
        op = instr.op

        if op == "A":
            value = 1
            return value, [f"A:{value}"]
        if op == "B":
            self.env["counter"] = self.env.get("counter", 0) + 1
            value = self.env["counter"]
            return value, [f"B:inc->{value}"]
        if op == "C":
            value = "input_data"
            return value, [f"C:read->{value}"]
        if op == "D":
            value = 2
            return value, [f"D:{value}"]
        if op == "E":
            base = 0
            if instr.args:
                target = instr.args[0][1]
                base = self.env.get(target, 0)
            value = base + 3
            return value, [f"E:{value}"]
        if op == "F":
            value = 5
            return value, [f"F:{value}"]
        if op == "G":
            target = instr.args[0][1] if instr.args else None
            borrowed = self.env.get(target, "?")
            value = True
            return value, [f"G:write({borrowed})"]

        # Fallback: produce zero value with a log entry for traceability.
        value = 0
        return value, [f"{op}:{value}"]


def assemble_bytecode(tir):
    """Linearise a TIR program into bytecode instructions."""

    program = BytecodeProgram()
    for instr in tir.instructions:
        args = []
        for arg in instr.args:
            if isinstance(arg, dict):
                args.append((arg.get("kind"), arg.get("target")))
            else:
                args.append((None, arg))
        program.append(BytecodeInstruction(instr.id, instr.op, instr.grade, args, instr.produces))
    return program


def run_bytecode(program):
    """Execute a BytecodeProgram and return the resulting effect/log/stack."""

    vm = BytecodeVM()
    return vm.execute(program)


class MetaObject:
    """A serializable reflection of a Totem runtime object."""

    def __init__(self, kind, data):
        self.kind = kind
        self.data = data

    def __repr__(self):
        if self.kind == "Node":
            n = self.data
            return f"<MetaNode {n.op}:{n.typ}@{n.scope.name} [{n.grade}]>"
        if self.kind == "Scope":
            s = self.data
            return f"<MetaScope {s.name} nodes={len(s.nodes)}>"
        if self.kind == "TIR":
            t = self.data
            return f"<MetaTIR {len(t.instructions)} instrs>"
        return f"<MetaObject {self.kind}>"

    def to_dict(self):
        """Return a JSON-safe representation."""
        if self.kind == "TIR":
            return [instr.__dict__ for instr in self.data.instructions]
        if self.kind in ("Node", "Scope"):
            return self.data.__dict__
        return {"kind": self.kind}


def structural_decompress(src):
    """Build scope tree and typed node graph from raw characters."""

    def combine_caps(parent_cap, new_cap):
        if parent_cap is None:
            return new_cap
        if new_cap is None:
            return parent_cap
        parent_idx = EFFECT_GRADES.index(parent_cap)
        new_idx = EFFECT_GRADES.index(new_cap)
        return EFFECT_GRADES[min(parent_idx, new_idx)]

    root = Scope("root")
    stack = [(root, None, None)]  # (scope, expected_closer, opener)
    last_node = None

    openers = {
        "{": {"close": "}", "limit": None, "prefix": "scope", "label": "{}"},
        "(": {"close": ")", "limit": "pure", "prefix": "pure", "label": "()"},
        "[": {"close": "]", "limit": "state", "prefix": "state", "label": "[]"},
        "<": {"close": ">", "limit": "io", "prefix": "io", "label": "<>"},
    }

    closers = {info["close"]: opener for opener, info in openers.items()}

    for ch in src:
        current = stack[-1][0]

        if ch in openers:
            info = openers[ch]
            inherited_cap = combine_caps(current.effect_cap, info["limit"])
            name = f"{info['prefix']}_{len(current.children)}"
            s = Scope(
                name,
                current,
                effect_cap=inherited_cap,
                fence=info["label"],
            )
            stack.append((s, info["close"], ch))
        elif ch in closers:
            if len(stack) == 1:
                raise ValueError(f"Unmatched closing fence '{ch}'")
            scope, expected, opener = stack.pop()
            if ch != expected:
                raise ValueError(
                    f"Mismatched fence: opened with '{opener}' but closed with '{ch}'"
                )
            for n in scope.nodes:
                n.owned_life.end_scope = scope
                scope.lifetimes.append(n.owned_life)
                scope.drops.append(n.owned_life)
        elif ch.isalpha():
            node = Node(op=ch.upper(), typ="int32", scope=current)
            cap = current.effect_cap
            if cap is not None:
                node_idx = EFFECT_GRADES.index(node.grade)
                cap_idx = EFFECT_GRADES.index(cap)
                if node_idx > cap_idx:
                    fence = current.fence or "scope"
                    raise ValueError(
                        f"Effect grade '{node.grade}' exceeds '{cap}' fence in {fence}"
                    )
            current.nodes.append(node)

            if last_node and last_node.scope == current:
                kind = "mut" if ord(ch) % 2 == 0 else "shared"
                b = Borrow(kind, last_node.owned_life, current)
                node.borrows.append(b)
                last_node.owned_life.borrows.append(b)
            node.update_type()
            last_node = node

    if len(stack) != 1:
        _, expected, opener = stack[-1]
        raise ValueError(f"Unclosed fence '{opener}' expected '{expected}'")

    return root


def check_aliasing(scope, errors):
    for life in scope.lifetimes:
        mut_borrows = [b for b in life.borrows if b.kind == "mut"]
        shared_borrows = [b for b in life.borrows if b.kind == "shared"]

        if mut_borrows and shared_borrows:
            errors.append(f"Aliasing violation on {life.id} in {scope.name}")
        if len(mut_borrows) > 1:
            errors.append(f"Multiple mutable borrows of {life.id} in {scope.name}")

    for child in scope.children:
        check_aliasing(child, errors)


def check_lifetimes(scope, errors):
    for life in scope.lifetimes:
        for b in life.borrows:
            if _scope_depth(b.borrower_scope) > _scope_depth(life.end_scope):
                errors.append(f"Borrow {b} outlives {life.id}")
    for child in scope.children:
        check_lifetimes(child, errors)


def verify_ffi_calls(scope, errors):
    """Ensure all FFI-backed nodes match their declared metadata."""

    for node in scope.nodes:
        decl = getattr(node, "ffi", None)
        if decl:
            actual_arity = len(node.borrows)
            if actual_arity != decl.arity:
                errors.append(
                    f"FFI {decl.name} arity mismatch: expected {decl.arity}, got {actual_arity}"
                )
            for idx, (expected_type, borrow) in enumerate(zip(decl.arg_types, node.borrows)):
                target_node = getattr(borrow.target, "owner_node", None)
                actual_type = getattr(target_node, "typ", None)
                if actual_type and actual_type != expected_type:
                    errors.append(
                        f"FFI {decl.name} argument {idx} expects {expected_type} but got {actual_type}"
                    )
            if node.typ != decl.return_type:
                errors.append(
                    f"FFI {decl.name} return type mismatch: expected {decl.return_type}, got {node.typ}"
                )
            if node.grade != decl.grade:
                errors.append(
                    f"FFI {decl.name} grade mismatch: expected {decl.grade}, got {node.grade}"
                )
    for child in scope.children:
        verify_ffi_calls(child, errors)


def _scope_depth(scope):
    d = 0
    while scope.parent:
        d += 1
        scope = scope.parent
    return d


def compute_scope_grades(scope, grades=None):
    """Populate a mapping of Scope → grade index."""

    if grades is None:
        grades = {}

    idx = 0
    for node in scope.nodes:
        idx = max(idx, EFFECT_GRADES.index(node.grade))
    for child in scope.children:
        child_idx = compute_scope_grades(child, grades)
        idx = max(idx, child_idx)

    grades[scope] = idx
    return idx


def _collect_grade_cut(scope, target_idx, grades):
    """Return nodes responsible for lifting this scope to the target grade."""

    contributors = []

    for node in scope.nodes:
        node_idx = EFFECT_GRADES.index(node.grade)
        if node_idx >= target_idx:
            contributors.append(node)

    for child in scope.children:
        if grades.get(child, -1) >= target_idx:
            contributors.extend(_collect_grade_cut(child, target_idx, grades))

    return contributors


def explain_grade(root_scope, target_grade):
    """Compute nodes that raise the program to ``target_grade``."""

    grade = target_grade.lower()
    if grade not in EFFECT_GRADES:
        raise ValueError(f"Unknown grade '{target_grade}'. Choose from {EFFECT_GRADES}.")

    target_idx = EFFECT_GRADES.index(grade)
    grades = {}
    compute_scope_grades(root_scope, grades)
    root_idx = grades.get(root_scope, 0)

    if root_idx < target_idx:
        return {
            "achieved": False,
            "final_grade": EFFECT_GRADES[root_idx],
            "nodes": [],
        }

    contributors = _collect_grade_cut(root_scope, target_idx, grades)
    seen = set()
    unique_nodes = []
    for node in contributors:
        if node.id in seen:
            continue
        seen.add(node.id)
        unique_nodes.append(node)

    unique_nodes.sort(key=lambda n: (_scope_path(n.scope), n.id))

    return {
        "achieved": True,
        "final_grade": EFFECT_GRADES[root_idx],
        "nodes": unique_nodes,
    }


def _index_lifetimes(root_scope):
    """Return lookup tables for lifetimes, nodes, and borrow origins."""

    lifetime_by_id = {}
    owner_node = {}
    borrow_owners = {}

    for scope in iter_scopes(root_scope):
        for node in scope.nodes:
            life = node.owned_life
            lifetime_by_id[life.id] = life
            owner_node[life.id] = node
            for borrow in node.borrows:
                borrow_owners[borrow] = node

    node_by_id = {node.id: node for node in owner_node.values()}

    return lifetime_by_id, owner_node, node_by_id, borrow_owners


def explain_borrow(root_scope, identifier):
    """Return a nested description of a borrow chain for ``identifier``."""

    lifetime_by_id, owner_node, node_by_id, borrow_owners = _index_lifetimes(
        root_scope
    )

    target_life = None

    if identifier in lifetime_by_id:
        target_life = lifetime_by_id[identifier]
    elif identifier in node_by_id:
        target_life = node_by_id[identifier].owned_life
    else:
        return {
            "found": False,
            "identifier": identifier,
            "lines": [],
        }

    def describe_lifetime(life, indent=0, seen=None):
        if seen is None:
            seen = set()
        prefix = "  " * indent
        lines = []

        scope_line = _scope_full_path(life.owner_scope)
        end_line = (
            _scope_full_path(life.end_scope)
            if life.end_scope is not None
            else "?"
        )
        owner = owner_node.get(life.id)
        owner_label = (
            f"node {owner.op} ({owner.id})"
            if owner is not None
            else "<unknown node>"
        )
        lines.append(
            f"{prefix}Lifetime {life.id} owned by {owner_label} in {scope_line}, ends at {end_line}"
        )

        if life.id in seen:
            lines.append(f"{prefix}  ↺ cycle detected, stopping traversal")
            return lines

        seen.add(life.id)

        if life.borrows:
            lines.append(f"{prefix}  Borrows:")
        for borrow in life.borrows:
            borrower = borrow_owners.get(borrow)
            borrower_label = (
                f"node {borrower.op} ({borrower.id})"
                if borrower is not None
                else "<unknown node>"
            )
            borrower_scope = _scope_full_path(borrow.borrower_scope)
            outlives = ""
            if life.end_scope is not None and _scope_depth(borrow.borrower_scope) > _scope_depth(
                life.end_scope
            ):
                outlives = " (⚠ outlives owner scope)"

            lines.append(
                f"{prefix}    - {borrow.kind} borrow by {borrower_label} at {borrower_scope}{outlives}"
            )
            if borrower is not None:
                lines.extend(describe_lifetime(borrower.owned_life, indent + 3, seen))

        seen.remove(life.id)
        return lines

    lines = describe_lifetime(target_life)
    return {
        "found": True,
        "identifier": identifier,
        "lines": lines,
    }


def visualize_graph(root):
    """Render the decompressed scope graph with color-coded purity and lifetime->borrow edges."""
    if nx is None or plt is None:
        raise RuntimeError("Visualization requires networkx and matplotlib to be installed")

    G = nx.DiGraph()
    lifetime_nodes_added = set()

    def add_lifetime_node(life):
        lid = f"L:{life.id}"
        if lid in lifetime_nodes_added:
            return lid
        G.add_node(lid, label=f"L {life.id}", color="#d3d3d3")
        lifetime_nodes_added.add(lid)
        return lid

    def walk(scope):
        for n in scope.nodes:
            color = GRADE_COLORS.get(getattr(n, "grade", "pure"), "#B0BEC5")

            G.add_node(n.id, label=f"{n.op}\n[{n.grade}]", color=color)

            for b in n.borrows:
                lnode = add_lifetime_node(b.target)
                G.add_edge(lnode, n.id, style="dashed")

        for child in scope.children:
            walk(child)

    walk(root)

    node_colors = [G.nodes[n].get("color", "#d3d3d3") for n in G.nodes]
    node_labels = {n: G.nodes[n].get("label", str(n)) for n in G.nodes}

    pos = nx.spring_layout(G, seed=42)
    nx.draw(
        G,
        pos,
        with_labels=True,
        labels=node_labels,
        node_color=node_colors,
        edgecolors="black",
        font_size=8,
    )

    dashed = [(u, v) for (u, v, d) in G.edges(data=True) if d.get("style") == "dashed"]
    nx.draw_networkx_edges(G, pos, edgelist=dashed, style="dashed")

    plt.title("Totem Program Graph — purity & lifetimes")
    plt.show()


def iter_scopes(scope):
    """Yield a scope and all descendants in depth-first order."""
    yield scope
    for child in scope.children:
        yield from iter_scopes(child)


def export_graphviz(root, output_path):
    """Export a Graphviz SVG with scope clusters and lifetime borrow edges."""
    import pydot

    if pydot is None:
        raise RuntimeError("Graphviz export requires the optional pydot dependency")

    import pydot

    import pydot

    graph = pydot.Dot(
        "totem_scopes",
        graph_type="digraph",
        rankdir="LR",
        splines="spline",
        fontname="Helvetica",
    )

    lifetime_nodes = {}

    def build_cluster(scope, path):
        cluster_name = f"cluster_{path.replace('.', '_')}"
        cluster = pydot.Cluster(
            cluster_name,
            label=path,
            color="#7f8c8d",
            fontname="Helvetica",
            fontsize="10",
            style="rounded",
        )

        for node in scope.nodes:
            color = GRADE_COLORS.get(node.grade, "#B0BEC5")
            node_label = f"{node.op}\\n[{node.grade}]"
            graph_node = pydot.Node(
                node.id,
                label=node_label,
                shape="box",
                style="filled",
                fillcolor=color,
                color="#34495e",
                fontname="Helvetica",
            )
            cluster.add_node(graph_node)

            life = node.owned_life
            lid = f"life_{life.id}"
            if lid not in lifetime_nodes:
                lifetime_nodes[lid] = pydot.Node(
                    lid,
                    label=f"L {life.id}",
                    shape="ellipse",
                    style="dashed",
                    color="#7f8c8d",
                    fontname="Helvetica",
                )
            cluster.add_node(lifetime_nodes[lid])

        for child in scope.children:
            child_path = f"{path}.{child.name}"
            cluster.add_subgraph(build_cluster(child, child_path))

        return cluster

    graph.add_subgraph(build_cluster(root, "root"))

    for scope in iter_scopes(root):
        for node in scope.nodes:
            for borrow in node.borrows:
                src = f"life_{borrow.target.id}"
                graph.add_edge(
                    pydot.Edge(
                        src,
                        node.id,
                        style="dashed",
                        color="#7f8c8d",
                        penwidth="1.2",
                        arrowsize="0.8",
                    )
                )

    output_path = Path(output_path)
    if output_path.parent and not output_path.parent.exists():
        output_path.parent.mkdir(parents=True, exist_ok=True)

    graph.write_svg(str(output_path))
    print(f"  ✓ Graphviz visualization exported → {output_path}")


def print_scopes(scope, indent=0):
    pad = "  " * indent
    print(f"{pad}{scope}")
    for n in scope.nodes:
        print(f"{pad}  {n} owns {n.owned_life}  [{n.grade}]")
        for b in n.borrows:
            print(f"{pad}    borrow {b}")
    for child in scope.children:
        print_scopes(child, indent + 1)
    if scope.drops:
        print(f"{pad}  drops {[l.id for l in scope.drops]}")


def evaluate_node(node, env):
    """
    Execute one node and return an Effect.
    For now, each op just produces a numeric or string value to illustrate
    monadic propagation.
    """
    op = node.op
    grade = node.grade

    def lift(val):
        return Effect(grade, val, [f"{op}:{val}"])

    if node.ffi:
        log = f"FFI:{node.ffi.name}"
        if node.ffi_capabilities:
            log += f" requires {', '.join(node.ffi_capabilities)}"
        return Effect(node.grade, None, [log])

    # Meta-level operations (demo)
    if op == "M":  # reflect current TIR
        tir = build_tir(node.scope)
        return Effect("meta", reflect(tir), [f"M:reflect({len(tir.instructions)})"])
    elif op == "N":  # dynamically emit a node into TIR
        tir = build_tir(node.scope)
        meta_instr = meta_emit(tir, "X", "int32", "pure")
        return Effect("meta", meta_instr, [f"N:emit({meta_instr})"])
    elif op == "O":  # run optimizer (meta)
        tir = build_tir(node.scope)
        folded = fold_constants(tir)
        reorder_pure_ops(folded)
        return Effect(
            "meta", reflect(folded), [f"O:optimize({len(folded.instructions)} instrs)"]
        )

    # demo semantics
    if op == "A":  # pure constant
        return lift(1)
    elif op == "B":  # stateful increment
        env["counter"] = env.get("counter", 0) + 1
        return Effect("state", env["counter"], [f"B:inc->{env['counter']}"])
    elif op == "C":  # IO read (simulated)
        borrowed_cap = None
        if node.borrows:
            borrowed_cap = extract_capability(env.get(node.borrows[0].target.id))
        capability = borrowed_cap or ensure_capability(env, "FileRead")
        result = use_file_read(capability)
        store_capability(env, "FileRead", result.capability)
        log_val = result.value if result.value is not None else "EOF"
        return Effect("io", result, [f"C:read->{log_val}"])
    elif op == "D":
        return lift(2)
    elif op == "E":
        # use borrowed value if available
        src = node.borrows[0].target.id if node.borrows else None
<<<<<<< HEAD
        base = read_env_value(env, src, 0)
        try:
            val = base + 3
        except TypeError:
            val = 3
=======
        base = resolve_value(env.get(src, 0)) if src else 0
        base = base or 0
        val = base + 3
>>>>>>> 70aa1709
        return lift(val)
    elif op == "F":
        return lift(5)
    elif op == "G":  # IO write (simulated)
<<<<<<< HEAD
        borrow_id = node.borrows[0].target.id if node.borrows else None
        msg = f"G:write({read_env_value(env, borrow_id, '?')})"
        return Effect("io", True, [msg])
    elif op == "H":  # create an actor system
        system = ActorSystem()
        return Effect("sys", system, ["H:actors"])
    elif op == "J":  # spawn an actor and return capability
        if not node.borrows:
            raise RuntimeError("J requires borrowing an actor system")
        system = read_env_value(env, node.borrows[0].target.id)
        if not isinstance(system, ActorSystem):
            raise RuntimeError("J expects an ActorSystem as input")
        capability = system.spawn()
        return Effect("sys", capability, [f"J:spawn({capability.actor_id})"])
    elif op == "K":  # craft a move-only message for a capability
        if not node.borrows:
            raise RuntimeError("K requires borrowing an actor capability")
        capability = read_env_value(env, node.borrows[0].target.id)
        if not isinstance(capability, ActorCapability):
            raise RuntimeError("K expects an ActorCapability as input")
        message_id = capability.actor_system.next_message_id()
        payload = {"message": message_id, "to": capability.actor_id}
        message = OwnedMessage(payload, capability, message_id)
        return Effect("pure", message, [f"K:msg({capability.actor_id},id={message_id})"])
    elif op == "L":  # move the message into the actor system
        if not node.borrows:
            raise RuntimeError("L requires moving an OwnedMessage")
        borrow_id = node.borrows[0].target.id
        message = move_env_value(env, borrow_id)
        if not isinstance(message, OwnedMessage):
            raise RuntimeError("L expects an OwnedMessage to send")
        capability = message.capability
        send_effect = capability.send(message)
        logs = [
            f"L:send({capability.actor_id},id={message.message_id})",
            *send_effect.log,
        ]
        return Effect("sys", capability.actor_system, logs)
    elif op == "P":  # run all actors until their queues are drained
        if not node.borrows:
            raise RuntimeError("P requires borrowing an actor system")
        system = read_env_value(env, node.borrows[0].target.id)
        if not isinstance(system, ActorSystem):
            raise RuntimeError("P expects an ActorSystem as input")
        run_effect = system.run_until_idle()
        logs = ["P:run"] + run_effect.log
        return Effect("sys", system, logs)
=======
        payload_id = node.borrows[0].target.id if node.borrows else None
        payload = resolve_value(env.get(payload_id)) if payload_id else None
        capability = ensure_capability(env, "FileWrite")
        result = use_file_write(capability, payload)
        store_capability(env, "FileWrite", result.capability)
        msg = f"G:write({payload})"
        return Effect("io", result, [msg])
    elif op == "S":  # Network send (simulated)
        payload_id = node.borrows[0].target.id if node.borrows else None
        payload = resolve_value(env.get(payload_id)) if payload_id else None
        capability = ensure_capability(env, "NetSend")
        result = use_net_send(capability, payload)
        store_capability(env, "NetSend", result.capability)
        msg = f"S:send({payload})"
        return Effect("sys", result, [msg])
>>>>>>> 70aa1709
    else:
        return lift(0)


def evaluate_scope(scope, env=None):
    """
    Evaluate a scope: every node returns an Effect.
    The scope's total grade is the max grade of its children.
    """
    if env is None:
        env = create_default_environment()
    else:
        caps = env.setdefault("__capabilities__", {})
        for kind, factory in CAPABILITY_FACTORIES.items():
            if kind not in caps:
                caps[kind] = factory()
    effects = []
    scope_grade_index = 0

    for node in scope.nodes:
        eff = evaluate_node(node, env)
        env[node.owned_life.id] = eff.value
        effects.append(eff)
        scope_grade_index = max(scope_grade_index, EFFECT_GRADES.index(eff.grade))

    for child in scope.children:
        sub_eff = evaluate_scope(child, env)
        effects.append(sub_eff)
        scope_grade_index = max(scope_grade_index, EFFECT_GRADES.index(sub_eff.grade))

    combined_log = sum((e.log for e in effects), [])
    final_grade = EFFECT_GRADES[scope_grade_index]
    return Effect(final_grade, None, combined_log)


def scope_to_dict(scope):
    """Recursively convert a Scope tree to a serializable dict."""
    return {
        "name": scope.name,
        "effect_cap": scope.effect_cap,
        "fence": scope.fence,
        "lifetimes": [
            {
                "id": l.id,
                "owner_scope": l.owner_scope.name,
                "end_scope": l.end_scope.name if l.end_scope else None,
                "borrows": [
                    {
                        "kind": b.kind,
                        "target": b.target.id,
                        "borrower_scope": b.borrower_scope.name,
                    }
                    for b in l.borrows
                ],
            }
            for l in scope.lifetimes
        ],
        "nodes": [
            {
                "id": n.id,
                "op": n.op,
                "type": n.typ,
                "arity": n.arity,
                "grade": n.grade,
                "lifetime_id": n.owned_life.id,
                "meta": n.meta,
                "borrows": [
                    {
                        "kind": b.kind,
                        "target": b.target.id,
                        "borrower_scope": b.borrower_scope.name,
                    }
                    for b in n.borrows
                ],
            }
            for n in scope.nodes
        ],
        "drops": [l.id for l in scope.drops],
        "children": [scope_to_dict(child) for child in scope.children],
    }


def _node_to_dict(node):
    entry = {
        "id": node.id,
        "op": node.op,
        "type": node.typ,
        "grade": node.grade,
        "lifetime_id": node.owned_life.id,
        "borrows": [
            {
                "kind": b.kind,
                "target": b.target.id,
                "borrower_scope": b.borrower_scope.name,
            }
            for b in node.borrows
        ],
    }
    if node.ffi:
        entry["ffi"] = node.ffi.to_dict()
    if node.ffi_capabilities:
        entry["ffi_capabilities"] = list(node.ffi_capabilities)
    return entry


def build_bitcode_document(scope, result_effect):
    """Create an in-memory Totem Bitcode representation."""

    return {
        "totem_version": "0.5",
        "timestamp": datetime.utcnow().isoformat() + "Z",
        "root_scope": scope_to_dict(scope),
        "evaluation": {
            "final_grade": result_effect.grade,
            "log": result_effect.log,
        },
    }


def write_bitcode_document(doc, filename):
    """Persist a Totem Bitcode document to disk."""

    with open(filename, "w", encoding="utf-8") as f:
        json.dump(doc, f, indent=2)
    print(f"  ✓ Totem Bitcode exported → {filename}")
    return doc


def export_totem_bitcode(scope, result_effect, filename="program.totem.json"):
    """Serialize full program state and evaluation result to JSON."""
    doc = build_bitcode_document(scope, result_effect)
    return write_bitcode_document(doc, filename)


def load_totem_bitcode(filename):
    """Load a serialized Totem Bitcode JSON (for later reconstruction)."""
    with open(filename, "r", encoding="utf-8") as f:
        doc = json.load(f)
    return doc


def reconstruct_scope(scope_dict, parent=None):
    """Rebuild a full Scope tree (with lifetimes and borrows) from a dictionary."""
    scope = Scope(
        scope_dict["name"],
        parent,
        effect_cap=scope_dict.get("effect_cap"),
        fence=scope_dict.get("fence"),
    )

    # First, create all nodes and lifetimes
    life_map = {}
    for ninfo in scope_dict["nodes"]:
        node = Node(ninfo["op"], ninfo["type"], scope)
        node.grade = ninfo["grade"]
        node.typ = ninfo["type"]
        node.owned_life.id = ninfo["lifetime_id"]
        node.meta = ninfo.get("meta", {}) or {}
        node.arity = ninfo.get("arity", 0)
        life_map[node.owned_life.id] = node.owned_life
        ffi_info = ninfo.get("ffi")
        if ffi_info:
            node.ffi = FFIDeclaration.from_dict(ffi_info)
            node.ffi_capabilities = list(node.ffi.capabilities)
            node.grade = node.ffi.grade
            node.typ = node.ffi.return_type
        elif ninfo.get("ffi_capabilities"):
            node.ffi_capabilities = list(ninfo["ffi_capabilities"])
        scope.nodes.append(node)

    # Rebuild lifetimes (for visualization/debug)
    for linfo in scope_dict.get("lifetimes", []):
        l = Lifetime(scope, linfo["id"])
        l.owner_scope = scope
        scope.lifetimes.append(l)
        life_map[l.id] = l

    # Now reconstruct borrows
    for ninfo, node in zip(scope_dict["nodes"], scope.nodes):
        for binfo in ninfo.get("borrows", []):
            target_life = life_map.get(binfo["target"])
            if target_life:
                b = Borrow(binfo["kind"], target_life, scope)
                node.borrows.append(b)
                target_life.borrows.append(b)
        node.update_type()

    # Drops
    for did in scope_dict.get("drops", []):
        if did in life_map:
            scope.drops.append(life_map[did])

    # Recurse into children
    for child_dict in scope_dict.get("children", []):
        reconstruct_scope(child_dict, scope)

    return scope


def reexecute_bitcode(filename):
    """Load a Totem Bitcode file and re-evaluate the reconstructed tree."""
    doc = load_totem_bitcode(filename)
    print(f"Loaded Totem Bitcode v{doc['totem_version']} ({filename})")

    root_dict = doc["root_scope"]
    scope = reconstruct_scope(root_dict)

    print("\nRe-evaluating Totem Bitcode ...")
    result = evaluate_scope(scope)
    print(f"  → final grade: {result.grade}")
    print("  → execution log:")
    for entry in result.log:
        print("   ", entry)
    return result


def canonicalize_bitcode(doc):
    """
    Normalize a loaded bitcode dict so semantically identical programs
    produce identical JSON strings even if UUIDs or field ordering differ.
    """

    def sort_dict(d):
        if isinstance(d, dict):
            return {k: sort_dict(v) for k, v in sorted(d.items())}
        elif isinstance(d, list):
            return [sort_dict(x) for x in d]
        else:
            return d

    return sort_dict(doc)


def hash_bitcode_document(doc):
    """Compute SHA-256 hash of an in-memory Totem Bitcode document."""
    canon = canonicalize_bitcode(doc)
    data = json.dumps(canon, sort_keys=True, separators=(",", ":")).encode("utf-8")
    return hashlib.sha256(data).hexdigest()


def hash_bitcode(filename):
    """Compute SHA-256 hash of a Totem Bitcode file."""
    doc = load_totem_bitcode(filename)
    h = hash_bitcode_document(doc)
    print(f"SHA256({filename}) = {h}")
    return h


def diff_bitcodes(file_a, file_b):
    """Compare two Totem Bitcode files and show structural and semantic differences."""
    a = canonicalize_bitcode(load_totem_bitcode(file_a))
    b = canonicalize_bitcode(load_totem_bitcode(file_b))

    ha = hashlib.sha256(json.dumps(a, sort_keys=True).encode()).hexdigest()
    hb = hashlib.sha256(json.dumps(b, sort_keys=True).encode()).hexdigest()
    if ha == hb:
        print(f"✓ Bitcodes are identical ({ha})")
        return

    print(f"✗ Bitcodes differ\n  {file_a[:30]}…: {ha}\n  {file_b[:30]}…: {hb}")

    fa = a["evaluation"]
    fb = b["evaluation"]

    if fa["final_grade"] != fb["final_grade"]:
        print(f"  • Final grade differs: {fa['final_grade']} vs {fb['final_grade']}")
    if fa["log"] != fb["log"]:
        print("  • Execution log differs:")
        for la, lb in zip(fa["log"], fb["log"]):
            if la != lb:
                print(f"    - {la}\n    + {lb}")
        if len(fa["log"]) != len(fb["log"]):
            print(f"    (log length differs: {len(fa['log'])} vs {len(fb['log'])})")

    def count_nodes(s):
        return len(s["nodes"]) + sum(count_nodes(c) for c in s.get("children", []))

    na, nb = count_nodes(a["root_scope"]), count_nodes(b["root_scope"])
    if na != nb:
        print(f"  • Node count differs: {na} vs {nb}")


def record_run(bitcode_filename, result_effect):
    """Append this run’s metadata to the Totem logbook, signed."""
    sha = hash_bitcode(bitcode_filename)
    sig = sign_hash(sha)

    entry = {
        "timestamp": datetime.utcnow().isoformat() + "Z",
        "filename": bitcode_filename,
        "hash": sha,
        "signature": sig,
        "final_grade": result_effect.grade,
        "log_length": len(result_effect.log),
        "first_log": result_effect.log[0] if result_effect.log else None,
        "last_log": result_effect.log[-1] if result_effect.log else None,
    }

    with open(LOGBOOK_FILE, "a", encoding="utf-8") as f:
        f.write(json.dumps(entry) + "\n")

    print(f"  📜 Recorded and signed run → {LOGBOOK_FILE}")
    return entry


def show_logbook(limit=10):
    """Display recent logbook entries."""
    try:
        with open(LOGBOOK_FILE, "r", encoding="utf-8") as f:
            lines = f.readlines()
    except FileNotFoundError:
        print("No logbook yet.")
        return

    entries = [json.loads(l) for l in lines[-limit:]]
    print(f"\nTotem Logbook — last {len(entries)} entries:")
    for e in reversed(entries):
        print(
            f"• {e['timestamp']}  {e['filename']}  [{e['final_grade']}]  {e['hash'][:12]}…"
        )
        if e["first_log"] and e["last_log"]:
            print(f"    log: {e['first_log']} → {e['last_log']}")


def ensure_keypair():
    """Create an RSA keypair if it doesn't exist."""
    if rsa is None or serialization is None or default_backend is None:
        raise RuntimeError(
            "Cryptographic operations require the optional 'cryptography' package"
        )

    try:
        with open(KEY_FILE, "rb") as f:
            private_key = serialization.load_pem_private_key(
                f.read(), password=None, backend=default_backend()
            )
    except FileNotFoundError:
        print("🔐 Generating new Totem RSA keypair ...")
        private_key = rsa.generate_private_key(public_exponent=65537, key_size=2048)
        with open(KEY_FILE, "wb") as f:
            f.write(
                private_key.private_bytes(
                    encoding=serialization.Encoding.PEM,
                    format=serialization.PrivateFormat.PKCS8,
                    encryption_algorithm=serialization.NoEncryption(),
                )
            )
        public_key = private_key.public_key()
        with open(PUB_FILE, "wb") as f:
            f.write(
                public_key.public_bytes(
                    encoding=serialization.Encoding.PEM,
                    format=serialization.PublicFormat.SubjectPublicKeyInfo,
                )
            )
        print(f"  ✓ Keys written to {KEY_FILE}, {PUB_FILE}")
    return private_key


def sign_hash(sha256_hex):
    """Sign a SHA256 hex digest with the private key."""
    if hashes is None or padding is None:
        raise RuntimeError(
            "Cryptographic operations require the optional 'cryptography' package"
        )

    private_key = ensure_keypair()
    signature = private_key.sign(
        sha256_hex.encode(),
        padding.PSS(
            mgf=padding.MGF1(hashes.SHA256()), salt_length=padding.PSS.MAX_LENGTH
        ),
        hashes.SHA256(),
    )
    return signature.hex()


def verify_signature(sha256_hex, signature_hex):
    """Verify a signature against the public key."""
    if (
        InvalidSignature is None
        or hashes is None
        or serialization is None
        or default_backend is None
        or padding is None
    ):
        raise RuntimeError(
            "Cryptographic operations require the optional 'cryptography' package"
        )

    with open(PUB_FILE, "rb") as f:
        public_key = serialization.load_pem_public_key(
            f.read(), backend=default_backend()
        )
    try:
        public_key.verify(
            bytes.fromhex(signature_hex),
            sha256_hex.encode(),
            padding.PSS(
                mgf=padding.MGF1(hashes.SHA256()), salt_length=padding.PSS.MAX_LENGTH
            ),
            hashes.SHA256(),
        )
        return True
    except InvalidSignature:
        return False


def build_tir(scope, program=None, prefix="root"):
    """Lower a full scope tree into a flat TIRProgram."""
    if program is None:
        program = TIRProgram()

    scope_path = prefix if prefix == "root" else f"{prefix}.{scope.name}"

    for node in scope.nodes:        
        args = [
            {
                "kind": "consume" if b.kind == "mut" else "borrow",
                "target": b.target.id,
            }
            for b in node.borrows
        ]
        # Pattern match nodes are first emitted as MATCH before being desugared.
        if node.op == "P" and "match_cases" in node.meta:
            cases_meta = []
            for ctor in node.meta["match_cases"]:
                if isinstance(ctor, dict):
                    ctor_key = tuple(ctor.get("constructor", (ctor.get("op"), ctor.get("arity", 0))))
                    result = ctor.get("result")
                else:
                    ctor_key, result = ctor
                op_name, arity = ctor_key
                tag = program.constructor_tag(op_name, arity)
                cases_meta.append(
                    {
                        "constructor": (op_name, arity),
                        "tag": tag,
                        "result": result,
                    }
                )

            metadata = {"cases": cases_meta}
            if "default_case" in node.meta:
                metadata["default"] = node.meta["default_case"]

            program.emit("MATCH", node.typ, node.grade, args, scope_path, metadata)
            continue

        arity = len(args)
        constructor_tag = program.constructor_tag(node.op, arity)
        metadata = {"constructor_tag": constructor_tag, "arity": arity}
        program.emit(node.op, node.typ, node.grade, args, scope_path, metadata, produces=node.owned_life.id)

    for child in scope.children:
        build_tir(child, program, scope_path)

    if prefix == "root":
        program.desugar_pattern_matches()

    return program


def reflect(obj):
    """
    Produce a MetaObject view of any Totem structure.
    Used in the evaluator as meta-operations.
    """
    if isinstance(obj, Scope):
        return MetaObject("Scope", obj)
    if isinstance(obj, Node):
        return MetaObject("Node", obj)
    if isinstance(obj, TIRProgram):
        return MetaObject("TIR", obj)
    return MetaObject("Value", obj)


def meta_emit(
    program, op, typ="int32", grade="pure", args=None, scope_path="root.meta"
):
    """
    Dynamically extend a TIR program with a new instruction.
    Returns a MetaObject referencing the new instruction.
    """
    args = args or []
    vid = program.emit(op, typ, grade, args, scope_path)
    instr = program.instructions[-1]
    return MetaObject("TIR_Instruction", instr)


def list_meta_ops():
    return {
        "reflect": "Return a MetaObject view of a Totem structure",
        "meta_emit": "Append a new TIR instruction (Meta effect)",
        "list_meta_ops": "List available reflective primitives",
    }


def fold_constants(tir):
    """Replace simple const ops (A=1, D=2, etc.) used by pure ops with folded values."""
    const_map = {}
    new_instrs = []
    for instr in tir.instructions:
        if instr.op in ("A", "D", "F"):  # treat as constant sources
            const_map[instr.id] = {"A": 1, "D": 2, "F": 5}[instr.op]
            if instr.produces:
                const_map[instr.produces] = const_map[instr.id]
            new_instrs.append(instr)
            continue

        # fold if all args are known constants
        arg_targets = []
        for arg in instr.args:
            if isinstance(arg, dict):
                target = arg.get("target")
            else:
                target = arg
            arg_targets.append(target)

        if (
            instr.grade == "pure"
            and arg_targets
            and all(t in const_map for t in arg_targets)
        ):
            val = sum(const_map[t] for t in arg_targets)  # naive demo fold
            folded = TIRInstruction(
                instr.id,
                "CONST",
                "int32",
                "pure",
                [],
                instr.scope_path,
                metadata=instr.metadata,
                produces=instr.produces,
            )
            folded.value = val
            const_map[instr.id] = val
            if instr.produces:
                const_map[instr.produces] = val
            new_instrs.append(folded)
        else:
            new_instrs.append(instr)

    tir.instructions = new_instrs
    return tir


def reorder_pure_ops(tir):
    """Reorder instructions by effect grade while respecting dependencies."""

    instructions = list(tir.instructions)
    if not instructions:
        return tir

    grade_rank = {grade: idx for idx, grade in enumerate(EFFECT_GRADES)}
    id_to_instr = {instr.id: instr for instr in instructions}
    lifetime_producers = {
        instr.produces: instr.id for instr in instructions if instr.produces
    }

    def iter_edges(instr):
        for arg in instr.args:
            if isinstance(arg, dict):
                kind = arg.get("kind")
                if isinstance(kind, str):
                    kind_key = kind.lower()
                else:
                    kind_key = None
                yield kind_key, arg.get("target")
            else:
                yield None, arg

    dependencies = {instr.id: set() for instr in instructions}
    adjacency = {instr.id: set() for instr in instructions}
    borrow_edges = []

    for instr in instructions:
        for kind, target in iter_edges(instr):
            if not target:
                continue
            dep_id = None
            if target in id_to_instr:
                dep_id = target
            elif target in lifetime_producers:
                dep_id = lifetime_producers[target]
            if dep_id and dep_id != instr.id:
                dependencies[instr.id].add(dep_id)
                adjacency[dep_id].add(instr.id)
                if kind in {"borrow", "consume"}:
                    borrow_edges.append((dep_id, instr.id))

    original_index = {instr.id: idx for idx, instr in enumerate(instructions)}
    scope_sequences = {}
    for instr in instructions:
        scope_sequences.setdefault(instr.scope_path, []).append(instr.id)

    preceding_counts = {}
    for scope, seq in scope_sequences.items():
        seen = 0
        for iid in seq:
            preceding_counts[iid] = seen
            seen += 1

    scheduled_counts = {scope: 0 for scope in scope_sequences}

    def is_fenced(scope_path):
        return any("fence" in part.lower() for part in scope_path.split("."))

    heap = []
    for instr in instructions:
        if not dependencies[instr.id]:
            heapq.heappush(
                heap,
                (
                    grade_rank.get(instr.grade, len(EFFECT_GRADES)),
                    original_index[instr.id],
                    instr.id,
                ),
            )

    new_order = []
    processed = set()
    deferred = []

    while heap:
        grade, orig_idx, instr_id = heapq.heappop(heap)
        instr = id_to_instr[instr_id]
        scope = instr.scope_path
        if is_fenced(scope) and scheduled_counts[scope] < preceding_counts[instr_id]:
            deferred.append((grade, orig_idx, instr_id))
            if not heap:
                break
            continue

        new_order.append(instr_id)
        processed.add(instr_id)
        if is_fenced(scope):
            scheduled_counts[scope] += 1

        for item in deferred:
            heapq.heappush(heap, item)
        deferred.clear()

        for succ in adjacency[instr_id]:
            if succ in processed:
                continue
            dependencies[succ].discard(instr_id)
            if not dependencies[succ]:
                succ_instr = id_to_instr[succ]
                heapq.heappush(
                    heap,
                    (
                        grade_rank.get(succ_instr.grade, len(EFFECT_GRADES)),
                        original_index[succ],
                        succ,
                    ),
                )

    if len(new_order) != len(instructions):
        return tir

    new_positions = {iid: idx for idx, iid in enumerate(new_order)}

    for src, dst in borrow_edges:
        orig_src = original_index[src]
        orig_dst = original_index[dst]
        if orig_src == orig_dst:
            continue
        lower = min(orig_src, orig_dst)
        upper = max(orig_src, orig_dst)
        new_src = new_positions.get(src)
        new_dst = new_positions.get(dst)
        if new_src is None or new_dst is None:
            return tir
        if new_src >= new_dst:
            return tir
        for instr in instructions:
            orig_idx = original_index[instr.id]
            if lower < orig_idx < upper:
                new_idx = new_positions.get(instr.id)
                if new_idx is None or not (new_src < new_idx < new_dst):
                    return tir

    for scope, ids in scope_sequences.items():
        if not is_fenced(scope):
            continue
        positions = [new_positions[iid] for iid in ids]
        sorted_positions = sorted(positions)
        if positions != sorted_positions:
            return tir
        start = sorted_positions[0]
        if sorted_positions != list(range(start, start + len(sorted_positions))):
            return tir

    tir.instructions = [id_to_instr[i] for i in new_order]
    return tir


def inline_trivial_io(tir):
    """Replace IO ops with constant placeholders if they have deterministic logs."""
    for instr in tir.instructions:
        if instr.grade == "io" and instr.op == "C":
            instr.op = "CONST_IO"
            instr.grade = "pure"
    return tir


def list_optimizers():
    return {
        "fold_constants": "Constant folding for pure ops",
        "reorder_pure_ops": "Effect-sensitive reordering by grade",
        "inline_trivial_io": "Replace deterministic IO reads with constants",
    }


def compile_and_evaluate(src, ffi_decls=None):
    """Run the full Totem pipeline on a raw source string."""

    previous_registry = get_registered_ffi_declarations()
    if ffi_decls is not None:
        register_ffi_declarations(ffi_decls, reset=True)

    try:
        tree = structural_decompress(src)
        errors = []
        check_aliasing(tree, errors)
        check_lifetimes(tree, errors)
        verify_ffi_calls(tree, errors)
        result = evaluate_scope(tree)
        return tree, errors, result
    finally:
        if ffi_decls is not None:
            clear_ffi_registry()
            for name, decl in previous_registry.items():
                FFI_REGISTRY[name] = decl


def run_repl(history_limit=REPL_HISTORY_LIMIT):
    """Interactive Totem shell."""

    print("Totem REPL — enter program bytes or commands (:help for help)")
    history = []
    counter = 0

    def resolve_entry(token=None):
        if not history:
            print("No cached programs yet.")
            return None
        if token is None:
            return history[-1]
        try:
            target = int(token)
        except ValueError:
            print("Program index must be an integer.")
            return None
        for entry in reversed(history):
            if entry["index"] == target:
                return entry
        print(f"No cached program #{target}.")
        return None

    while True:
        try:
            line = input("totem> ")
        except EOFError:
            print()
            break

        stripped = line.strip()
        if not stripped:
            continue

        if stripped.startswith(":"):
            parts = stripped.split()
            cmd = parts[0]

            if cmd in (":quit", ":exit"):
                break
            if cmd == ":help":
                print(
                    "Commands: :help, :quit, :viz [n], :save [n] [file], :hash [n], :bitcode [n], :diff n m"
                )
                print(f"History: last {history_limit} programs cached.")
                continue
            if cmd == ":viz":
                entry = resolve_entry(parts[1] if len(parts) > 1 else None)
                if entry:
                    visualize_graph(entry["tree"])
                continue
            if cmd == ":save":
                entry = resolve_entry(parts[1] if len(parts) > 1 else None)
                if not entry:
                    continue
                if len(parts) > 2:
                    filename = parts[2]
                else:
                    filename = f"program_{entry['index']}.totem.json"
                write_bitcode_document(entry["bitcode_doc"], filename)
                continue
            if cmd == ":hash":
                entry = resolve_entry(parts[1] if len(parts) > 1 else None)
                if entry:
                    h = hash_bitcode_document(entry["bitcode_doc"])
                    print(f"SHA256(program_{entry['index']}) = {h}")
                continue
            if cmd == ":bitcode":
                entry = resolve_entry(parts[1] if len(parts) > 1 else None)
                if entry:
                    canon = canonicalize_bitcode(entry["bitcode_doc"])
                    print(json.dumps(canon, indent=2))
                continue
            if cmd == ":diff":
                if len(parts) != 3:
                    print("Usage: :diff <a> <b>")
                    continue
                entry_a = resolve_entry(parts[1])
                entry_b = resolve_entry(parts[2])
                if not entry_a or not entry_b:
                    continue
                canon_a = canonicalize_bitcode(entry_a["bitcode_doc"])
                canon_b = canonicalize_bitcode(entry_b["bitcode_doc"])
                text_a = json.dumps(canon_a, indent=2, sort_keys=True).splitlines()
                text_b = json.dumps(canon_b, indent=2, sort_keys=True).splitlines()
                diff = list(
                    difflib.unified_diff(
                        text_a,
                        text_b,
                        fromfile=f"program_{entry_a['index']}",
                        tofile=f"program_{entry_b['index']}",
                        lineterm="",
                    )
                )
                if diff:
                    for line in diff:
                        print(line)
                else:
                    print("Programs are identical.")
                continue

            print(f"Unknown command: {cmd}")
            continue

        tree, errors, result = compile_and_evaluate(line)
        counter += 1
        entry = {
            "index": counter,
            "src": line,
            "tree": tree,
            "errors": errors,
            "result": result,
            "bitcode_doc": build_bitcode_document(tree, result),
        }
        history.append(entry)
        if len(history) > history_limit:
            history.pop(0)

        print(f"[#%d] grade: %s" % (entry["index"], result.grade))
        if errors:
            print("  analysis:")
            for e in errors:
                print("   ", f"✗ {e}")
        else:
            print("  analysis: ✓ All lifetime and borrow checks passed")
        print("  log:")
        if result.log:
            for item in result.log:
                print("   ", item)
        else:
            print("    (no log entries)")


def parse_args(args):
    argp = argparse.ArgumentParser(description="Totem Language Runtime")

    argp.add_argument(
        "--diff",
        nargs=2,
        metavar=("A", "B"),
        help="Compare two .totem.json Bitcode files",
    )
    argp.add_argument("--hash", help="Compute hash of a .totem.json Bitcode file")
    argp.add_argument("--load", help="Load a .totem.json Bitcode file instead")
    argp.add_argument(
        "--logbook", action="store_true", help="Show Totem provenance logbook"
    )
    argp.add_argument("--repl", action="store_true", help="Start an interactive REPL")
    argp.add_argument("--src", help="Inline Totem source", default="{a{bc}de{fg}}")
    argp.add_argument("--verify", help="Verify signature for a logbook entry hash")
    argp.add_argument("--visualize", action="store_true", help="Render program graph")
    argp.add_argument(
        "--viz",
        metavar="OUTPUT",
        help="Export a Graphviz scope visualization to an SVG file",
    )
    argp.add_argument(
        "--why-grade",
        metavar="GRADE",
        help="Explain which nodes raised the program to a given effect grade",
    )
    argp.add_argument(
        "--why-borrow",
        metavar="ID",
        help="Explain the borrow chain for a lifetime or node identifier",
    )

    return argp.parse_args(args)


def main(args):
    params = parse_args(args)

    if params.diff:
        diff_bitcodes(params.diff[0], params.diff[1])
        return
    if params.hash:
        hash_bitcode(params.hash)
        return
    if params.load:
        reexecute_bitcode(params.load)
        return
    if params.logbook:
        show_logbook()
        return
    if params.repl:
        run_repl()
        return
    if params.verify:
        ok = verify_signature(params.verify, input("Signature hex: ").strip())
        print("✓ Signature valid" if ok else "✗ Invalid signature")
        return

    print("Source:", params.src)
    tree, errors, result = compile_and_evaluate(params.src)
    print_scopes(tree)

    print("\nCompile-time analysis:")
    if not errors:
        print("  ✓ All lifetime and borrow checks passed")
    else:
        for e in errors:
            print("  ✗", e)

    print("\nRuntime evaluation:")
    print(f"  → final grade: {result.grade}")
    print("  → execution log:")
    for entry in result.log:
        print("   ", entry)

    if params.why_grade:
        print(f"\nWhy grade '{params.why_grade}':")
        try:
            info = explain_grade(tree, params.why_grade)
        except ValueError as exc:
            print(f"  ✗ {exc}")
        else:
            if not info["achieved"]:
                print(
                    "  "
                    + "Grade not reached. Final grade: "
                    + info["final_grade"]
                )
            elif not info["nodes"]:
                print("  No nodes with that grade were found.")
            else:
                print("  Minimal cut responsible for the requested grade:")
                for node in info["nodes"]:
                    scope_path = _scope_full_path(node.scope)
                    print(
                        f"    • {node.op} [{node.grade}] id={node.id} @ {scope_path}"
                    )
                    if node.borrows:
                        borrow_desc = ", ".join(
                            f"{b.kind}->{b.target.id}" for b in node.borrows
                        )
                        print(f"        borrows: {borrow_desc}")

    if params.why_borrow:
        print(f"\nBorrow analysis for '{params.why_borrow}':")
        info = explain_borrow(tree, params.why_borrow)
        if not info["found"]:
            print("  ✗ Identifier not found in this program.")
        else:
            for line in info["lines"]:
                print("  " + line)

    export_totem_bitcode(tree, result, "program.totem.json")
    record_run("program.totem.json", result)
    tir = build_tir(tree)
    print("\nTIR:")
    print(tir)

    mlir_module = emit_mlir_module(tir)
    print("\nMLIR dialect:")
    print(mlir_module)

    llvm_ir = emit_llvm_ir(tir)
    print("\nLLVM IR (pure segment):")
    print(llvm_ir)

    if params.viz:
        export_graphviz(tree, params.viz)
    if params.visualize:
        visualize_graph(tree)


if __name__ == "__main__":
    main(sys.argv[1:])<|MERGE_RESOLUTION|>--- conflicted
+++ resolved
@@ -36,8 +36,6 @@
 from pathlib import Path
 import re
 import sys
-<<<<<<< HEAD
-=======
 try:
     import networkx as nx
 except ModuleNotFoundError:  # pragma: no cover - optional dependency
@@ -60,7 +58,6 @@
     from cryptography.exceptions import InvalidSignature
 except ModuleNotFoundError:  # pragma: no cover - optional dependency
     rsa = padding = hashes = serialization = default_backend = InvalidSignature = None
->>>>>>> 70aa1709
 
 EFFECT_GRADES = ["pure", "state", "io", "sys", "meta"]
 
@@ -80,16 +77,12 @@
     "E": {"grade": "pure"},
     "F": {"grade": "pure"},
     "G": {"grade": "io"},
-<<<<<<< HEAD
     "H": {"grade": "sys"},
     "J": {"grade": "sys"},
     "K": {"grade": "pure"},
     "L": {"grade": "sys"},
     "P": {"grade": "sys"},
-=======
-    "S": {"grade": "sys"},
-    "P": {"grade": "pure"},  # pattern match (pure control flow)
->>>>>>> 70aa1709
+    "S": {"grade": "sys"},    
 }
 
 LOGBOOK_FILE = "totem.logbook.jsonl"
@@ -1622,22 +1615,15 @@
     elif op == "E":
         # use borrowed value if available
         src = node.borrows[0].target.id if node.borrows else None
-<<<<<<< HEAD
         base = read_env_value(env, src, 0)
         try:
             val = base + 3
         except TypeError:
             val = 3
-=======
-        base = resolve_value(env.get(src, 0)) if src else 0
-        base = base or 0
-        val = base + 3
->>>>>>> 70aa1709
         return lift(val)
     elif op == "F":
         return lift(5)
     elif op == "G":  # IO write (simulated)
-<<<<<<< HEAD
         borrow_id = node.borrows[0].target.id if node.borrows else None
         msg = f"G:write({read_env_value(env, borrow_id, '?')})"
         return Effect("io", True, [msg])
@@ -1685,23 +1671,6 @@
         run_effect = system.run_until_idle()
         logs = ["P:run"] + run_effect.log
         return Effect("sys", system, logs)
-=======
-        payload_id = node.borrows[0].target.id if node.borrows else None
-        payload = resolve_value(env.get(payload_id)) if payload_id else None
-        capability = ensure_capability(env, "FileWrite")
-        result = use_file_write(capability, payload)
-        store_capability(env, "FileWrite", result.capability)
-        msg = f"G:write({payload})"
-        return Effect("io", result, [msg])
-    elif op == "S":  # Network send (simulated)
-        payload_id = node.borrows[0].target.id if node.borrows else None
-        payload = resolve_value(env.get(payload_id)) if payload_id else None
-        capability = ensure_capability(env, "NetSend")
-        result = use_net_send(capability, payload)
-        store_capability(env, "NetSend", result.capability)
-        msg = f"S:send({payload})"
-        return Effect("sys", result, [msg])
->>>>>>> 70aa1709
     else:
         return lift(0)
 
