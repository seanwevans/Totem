#!/usr/bin/env python3
"""
🪶 Totem — a no-syntax-error programming language.

Pure ⊂ State ⊂ IO ⊂ Sys ⊂ Meta

  Pure: deterministic and referentially transparent.
  State: modifies internal memory but not external state.
  IO: reads/writes external state (files, console, etc.).
  Sys: system-level effects (spawn, network, etc.).
  Meta: reflection, compilation, or self-modifying code.

| Layer                         | Purpose                               | Status  |
<------------------------------ + ------------------------------------- + -------->
| **Structural decompressor**   | Every UTF-8 string → valid scoped AST |   ✅    |
| **Type & lifetime inference** | Rust-like ownership, drops, borrows   |   ✅    |
| **Purity/effect lattice**     | `Pure ⊂ State ⊂ IO ⊂ Sys ⊂ Meta`      |   ✅    |
| **Evaluator**                 | Graded effect monad runtime           |   ✅    |
| **Visualization**             | NetworkX graph of scopes & lifetimes  |   ✅    |
| **Bitcode serialization**     | Portable `.totem.json` IR             |   ✅    |
| **Reload & re-execution**     | Deterministic round-trip              |   ✅    |
| **Hash & diff**               | Semantic identity                     |   ✅    |
| **Logbook ledger**            | Provenance tracking                   |   ✅    |
| **Cryptographic signatures**  | Proof-of-origin                       |   ✅    |

"""

import argparse
from datetime import datetime
import difflib
import hashlib
import heapq
import json
from pathlib import Path
import sys
<<<<<<< HEAD
=======
try:
    import networkx as nx
except ModuleNotFoundError:  # pragma: no cover - optional dependency
    nx = None

try:
    import matplotlib.pyplot as plt
except ModuleNotFoundError:  # pragma: no cover - optional dependency
    plt = None

try:
    import pydot
except ModuleNotFoundError:  # pragma: no cover - optional dependency
    pydot = None

try:
    from cryptography.hazmat.primitives.asymmetric import rsa, padding
    from cryptography.hazmat.primitives import hashes, serialization
    from cryptography.hazmat.backends import default_backend
    from cryptography.exceptions import InvalidSignature
except ModuleNotFoundError:  # pragma: no cover - optional dependency
    rsa = padding = hashes = serialization = default_backend = InvalidSignature = None
>>>>>>> 1e55e304

EFFECT_GRADES = ["pure", "state", "io", "sys", "meta"]

GRADE_COLORS = {
    "pure": "#8BC34A",
    "state": "#FFEB3B",
    "io": "#FF7043",
    "sys": "#9575CD",
    "meta": "#B0BEC5",
}

OPS = {
    "A": {"grade": "pure"},
    "B": {"grade": "state"},
    "C": {"grade": "io"},
    "D": {"grade": "pure"},
    "E": {"grade": "pure"},
    "F": {"grade": "pure"},
    "G": {"grade": "io"},
    "P": {"grade": "pure"},  # pattern match (pure control flow)
}

LOGBOOK_FILE = "totem.logbook.jsonl"
KEY_FILE = "totem_private_key.pem"
PUB_FILE = "totem_public_key.pem"
REPL_HISTORY_LIMIT = 10


def _scope_path(scope):
    parts = []
    while scope is not None:
        parts.append(scope.name)
        scope = scope.parent
    return ".".join(reversed(parts))


def _stable_id(scope_path, index):
    token = f"{scope_path}:{index}".encode("utf-8")
    return hashlib.blake2s(token, digest_size=6).hexdigest()


def _scope_full_path(scope):
    """Return a human-readable scope path for display."""

    parts = []
    while scope is not None:
        parts.append(scope.name)
        scope = scope.parent
    return " > ".join(reversed(parts))


class Lifetime:
    def __init__(self, owner_scope, identifier):
        self.id = identifier
        self.owner_scope = owner_scope
        self.end_scope = None
        self.borrows = []

    def __repr__(self):
        end = self.end_scope.name if self.end_scope else "?"
        return f"Life({self.id}@{self.owner_scope.name}->{end})"


class Borrow:
    def __init__(self, kind, target, borrower_scope):
        self.kind = kind
        self.target = target
        self.borrower_scope = borrower_scope

    def __repr__(self):
        return f"{self.kind}→{self.target.id}@{self.borrower_scope.name}"


def _arity_type_name(arity):
    """Return the canonical Totem type name for a constructor of a given arity."""

    return f"ADT<{arity}>"


class Node:
    def __init__(self, op, typ, scope):
        scope_path = _scope_path(scope)
        node_index = len(scope.nodes)
        self.id = _stable_id(scope_path, node_index)
        self.op = op
        self.typ = typ
        self.scope = scope
        life_scope_path = f"{scope_path}.life"
        life_id = _stable_id(life_scope_path, node_index)
        self.owned_life = Lifetime(scope, life_id)
        self.borrows = []
        self.grade = OPS.get(op, {}).get("grade", "pure")
        self.meta = {}
        self.arity = 0
        self.update_type()

    def __repr__(self):
        return f"<{self.op}:{self.typ}@{self.scope.name}>"

    def update_type(self):
        """Refresh this node's inferred type based on current metadata and borrows."""

        self.arity = len(self.borrows)
        if "fixed_type" in self.meta:
            self.typ = self.meta["fixed_type"]
        elif self.op == "P":
            self.typ = "match"
        else:
            self.typ = _arity_type_name(self.arity)
        return self.typ


class IRNode:
    """Lowered SSA-like form."""

    def __init__(self, id, op, typ, grade, args):
        self.id = id
        self.op = op
        self.typ = typ
        self.grade = grade
        self.args = args


class Scope:
    def __init__(self, name, parent=None, *, effect_cap=None, fence=None):
        self.name = name
        self.parent = parent
        self.nodes = []
        self.children = []
        self.lifetimes = []
        self.drops = []
        self.effect_cap = effect_cap
        self.fence = fence
        if parent:
            parent.children.append(self)

    def __repr__(self):
        return f"Scope({self.name})"


class Effect:
    """Graded monad for purity tracking."""

    def __init__(self, grade, value, log=None):
        self.grade = grade
        self.value = value
        self.log = log or []

    def bind(self, fn):
        out = fn(self.value)
        new_idx = max(EFFECT_GRADES.index(self.grade), EFFECT_GRADES.index(out.grade))
        return Effect(EFFECT_GRADES[new_idx], out.value, self.log + out.log)


class TIRInstruction:
    """Single SSA-like instruction."""

    def __init__(self, id, op, typ, grade, args, scope_path, produces=None metadata=None):    
        self.id = id
        self.op = op
        self.typ = typ
        self.grade = grade
        self.args = args
        self.scope_path = scope_path
        self.produces = produces

    def __repr__(self):
        def fmt_arg(arg):
            if isinstance(arg, dict):
                target = arg.get("target")
                kind = arg.get("kind")
                if kind and target:
                    return f"{kind}:{target}"
                if target:
                    return str(target)
                return json.dumps(arg, sort_keys=True)
            return str(arg)

        args_str = ", ".join(fmt_arg(a) for a in self.args) if self.args else ""
        return f"{self.id} = {self.op}({args_str}) : {self.typ} [{self.grade}] @{self.scope_path}"


class TIRProgram:
    """Flat, typed intermediate representation."""

    def __init__(self):
        self.instructions = []
        self.next_id = 0
        self.constructor_tags = {}
        self.next_tag = 0

    def new_id(self):
        vid = f"v{self.next_id}"
        self.next_id += 1
        return vid

    def emit(self, op, typ, grade, args, scope_path, produces=None):
        vid = self.new_id()
        instr = TIRInstruction(vid, op, typ, grade, args, scope_path, produces, metadata)
        self.instructions.append(instr)
        return vid

    def constructor_tag(self, op, arity):
        key = (op, arity)
        if key not in self.constructor_tags:
            self.constructor_tags[key] = self.next_tag
            self.next_tag += 1
        return self.constructor_tags[key]

    def desugar_pattern_matches(self):
        """Lower MATCH instructions into SWITCHes on constructor tags."""

        lowered = []
        for instr in self.instructions:
            if instr.op != "MATCH":
                lowered.append(instr)
                continue

            cases = instr.metadata.get("cases", [])
            default = instr.metadata.get("default")
            switch_meta = {
                "cases": [
                    {
                        "tag": case.get("tag"),
                        "result": case.get("result"),
                        "constructor": case.get("constructor"),
                    }
                    for case in cases
                ]
            }
            if default is not None:
                switch_meta["default"] = default

            lowered.append(
                TIRInstruction(
                    instr.id,
                    "SWITCH",
                    instr.typ,
                    instr.grade,
                    instr.args,
                    instr.scope_path,
                    switch_meta,
                )
            )

        self.instructions = lowered
        return self

    def __repr__(self):
        return "\n".join(map(str, self.instructions))


<<<<<<< HEAD
def _mlir_type(typ):
    """Map Totem types to MLIR types."""

    mapping = {
        "int32": "i32",
        "int64": "i64",
        "float": "f32",
        "double": "f64",
    }
    return mapping.get(typ, "i32")


def emit_mlir_module(tir):
    """Lower a TIR program to a textual MLIR module."""

    lattice = ", ".join(f'"{grade}"' for grade in EFFECT_GRADES)
    lines = [
        f"module attributes {{totem.effect_lattice = [{lattice}]}} {{",
        "  func.func @main() -> () {",
    ]

    value_map = {}

    for instr in tir.instructions:
        result_name = instr.id
        operands = []
        operand_types = []
        borrow_kinds = []

        for arg in instr.args:
            if isinstance(arg, dict):
                target = arg.get("target")
                kind = arg.get("kind")
            else:
                target = arg
                kind = None

            if not target:
                continue

            operand = value_map.get(target, target)
            operands.append(f"%{operand}")
            operand_types.append(_mlir_type(instr.typ))
            if kind:
                borrow_kinds.append(f'"{kind}"')

        operand_sig = ", ".join(operand_types)
        if not operand_sig:
            operand_sig = ""
        else:
            operand_sig = f"{operand_sig}"

        attrs = [f'grade = "{instr.grade}"']
        if borrow_kinds:
            attrs.append(f"borrow_kinds = [{', '.join(borrow_kinds)}]")

        attr_str = " " + "{" + ", ".join(attrs) + "}" if attrs else ""

        operand_list = ", ".join(operands)
        line = (
            f"    %{result_name} = \"totem.{instr.op.lower()}\"({operand_list}) : "
            f"({operand_sig}) -> {_mlir_type(instr.typ)}{attr_str}"
        )
        lines.append(line.rstrip())

        value_map[instr.id] = result_name
        if instr.produces:
            value_map[instr.produces] = result_name

    lines.append("    func.return")
    lines.append("  }")
    lines.append("}")

    return "\n".join(lines)


PURE_CONSTANTS = {
    "A": 1,
    "D": 2,
    "F": 5,
}


def emit_llvm_ir(tir):
    """Emit a simple LLVM IR view for the pure portion of a TIR program."""

    pure_instrs = [instr for instr in tir.instructions if instr.grade == "pure"]
    if not pure_instrs:
        return "; Totem program has no pure segment to lower"

    lines = [
        "; Totem pure segment lowered to LLVM IR",
        "define void @totem_main() {",
        "entry:",
    ]

    value_map = {}
    declared = set()

    def map_operand(target):
        return f"%{value_map.get(target, target)}"

    for instr in pure_instrs:
        result_name = instr.id

        if instr.op in PURE_CONSTANTS:
            const_val = PURE_CONSTANTS[instr.op]
            lines.append(f"  %{result_name} = add i32 0, {const_val}")
        else:
            operands = []
            for arg in instr.args:
                if isinstance(arg, dict):
                    target = arg.get("target")
                else:
                    target = arg
                if not target:
                    continue
                operands.append(map_operand(target))

            operand_parts = [f"i32 {op}" for op in operands]
            callee = f"@totem_{instr.op.lower()}"
            declared.add(callee)
            call_operands = ", ".join(operand_parts)
            lines.append(
                f"  %{result_name} = call i32 {callee}({call_operands})"
                if call_operands
                else f"  %{result_name} = call i32 {callee}()"
            )

        value_map[instr.id] = result_name
        if instr.produces:
            value_map[instr.produces] = result_name

    lines.append("  ret void")
    lines.append("}")

    for callee in sorted(declared):
        lines.append(f"declare i32 {callee}(...)")

    return "\n".join(lines).rstrip()
=======
class BytecodeInstruction:
    """Executable instruction in the bytecode VM."""

    __slots__ = ("origin_id", "op", "grade", "args", "produces")

    def __init__(self, origin_id, op, grade, args=None, produces=None):
        self.origin_id = origin_id
        self.op = op
        self.grade = grade
        self.args = args or []
        self.produces = produces


class BytecodeProgram:
    """Linear bytecode representation assembled from TIR."""

    def __init__(self, instructions=None):
        self.instructions = instructions or []

    def append(self, instruction):
        self.instructions.append(instruction)


class BytecodeResult:
    """Execution artefact from the bytecode VM."""

    def __init__(self, grade, log, stack, env):
        self.grade = grade
        self.log = log
        self.stack = stack
        self.env = env


class BytecodeVM:
    """A minimal stack-based interpreter for Totem TIR."""

    def __init__(self):
        self.stack = []
        self.env = {}
        self.log = []
        self._effect_index = 0

    def execute(self, program):
        for instr in program.instructions:
            self._step(instr)

        final_grade = EFFECT_GRADES[self._effect_index]
        return BytecodeResult(final_grade, list(self.log), list(self.stack), dict(self.env))

    # -- internal helpers -------------------------------------------------

    def _step(self, instr):
        grade_index = self._grade_index(instr.grade)
        self._effect_index = max(self._effect_index, grade_index)

        value, log_entries = self._apply_operation(instr)

        self.stack.append(value)
        self.env[instr.origin_id] = value
        if instr.produces:
            self.env[instr.produces] = value

        if log_entries:
            if isinstance(log_entries, (list, tuple)):
                self.log.extend(log_entries)
            else:
                self.log.append(log_entries)

    def _grade_index(self, grade):
        try:
            return EFFECT_GRADES.index(grade)
        except ValueError:
            return 0

    def _apply_operation(self, instr):
        op = instr.op

        if op == "A":
            value = 1
            return value, [f"A:{value}"]
        if op == "B":
            self.env["counter"] = self.env.get("counter", 0) + 1
            value = self.env["counter"]
            return value, [f"B:inc->{value}"]
        if op == "C":
            value = "input_data"
            return value, [f"C:read->{value}"]
        if op == "D":
            value = 2
            return value, [f"D:{value}"]
        if op == "E":
            base = 0
            if instr.args:
                target = instr.args[0][1]
                base = self.env.get(target, 0)
            value = base + 3
            return value, [f"E:{value}"]
        if op == "F":
            value = 5
            return value, [f"F:{value}"]
        if op == "G":
            target = instr.args[0][1] if instr.args else None
            borrowed = self.env.get(target, "?")
            value = True
            return value, [f"G:write({borrowed})"]

        # Fallback: produce zero value with a log entry for traceability.
        value = 0
        return value, [f"{op}:{value}"]


def assemble_bytecode(tir):
    """Linearise a TIR program into bytecode instructions."""

    program = BytecodeProgram()
    for instr in tir.instructions:
        args = []
        for arg in instr.args:
            if isinstance(arg, dict):
                args.append((arg.get("kind"), arg.get("target")))
            else:
                args.append((None, arg))
        program.append(BytecodeInstruction(instr.id, instr.op, instr.grade, args, instr.produces))
    return program


def run_bytecode(program):
    """Execute a BytecodeProgram and return the resulting effect/log/stack."""

    vm = BytecodeVM()
    return vm.execute(program)
>>>>>>> 1e55e304


class MetaObject:
    """A serializable reflection of a Totem runtime object."""

    def __init__(self, kind, data):
        self.kind = kind
        self.data = data

    def __repr__(self):
        if self.kind == "Node":
            n = self.data
            return f"<MetaNode {n.op}:{n.typ}@{n.scope.name} [{n.grade}]>"
        if self.kind == "Scope":
            s = self.data
            return f"<MetaScope {s.name} nodes={len(s.nodes)}>"
        if self.kind == "TIR":
            t = self.data
            return f"<MetaTIR {len(t.instructions)} instrs>"
        return f"<MetaObject {self.kind}>"

    def to_dict(self):
        """Return a JSON-safe representation."""
        if self.kind == "TIR":
            return [instr.__dict__ for instr in self.data.instructions]
        if self.kind in ("Node", "Scope"):
            return self.data.__dict__
        return {"kind": self.kind}


def structural_decompress(src):
    """Build scope tree and typed node graph from raw characters."""

    def combine_caps(parent_cap, new_cap):
        if parent_cap is None:
            return new_cap
        if new_cap is None:
            return parent_cap
        parent_idx = EFFECT_GRADES.index(parent_cap)
        new_idx = EFFECT_GRADES.index(new_cap)
        return EFFECT_GRADES[min(parent_idx, new_idx)]

    root = Scope("root")
    stack = [(root, None, None)]  # (scope, expected_closer, opener)
    last_node = None

    openers = {
        "{": {"close": "}", "limit": None, "prefix": "scope", "label": "{}"},
        "(": {"close": ")", "limit": "pure", "prefix": "pure", "label": "()"},
        "[": {"close": "]", "limit": "state", "prefix": "state", "label": "[]"},
        "<": {"close": ">", "limit": "io", "prefix": "io", "label": "<>"},
    }

    closers = {info["close"]: opener for opener, info in openers.items()}

    for ch in src:
        current = stack[-1][0]

        if ch in openers:
            info = openers[ch]
            inherited_cap = combine_caps(current.effect_cap, info["limit"])
            name = f"{info['prefix']}_{len(current.children)}"
            s = Scope(
                name,
                current,
                effect_cap=inherited_cap,
                fence=info["label"],
            )
            stack.append((s, info["close"], ch))
        elif ch in closers:
            if len(stack) == 1:
                raise ValueError(f"Unmatched closing fence '{ch}'")
            scope, expected, opener = stack.pop()
            if ch != expected:
                raise ValueError(
                    f"Mismatched fence: opened with '{opener}' but closed with '{ch}'"
                )
            for n in scope.nodes:
                n.owned_life.end_scope = scope
                scope.lifetimes.append(n.owned_life)
                scope.drops.append(n.owned_life)
        elif ch.isalpha():
            node = Node(op=ch.upper(), typ="int32", scope=current)
            cap = current.effect_cap
            if cap is not None:
                node_idx = EFFECT_GRADES.index(node.grade)
                cap_idx = EFFECT_GRADES.index(cap)
                if node_idx > cap_idx:
                    fence = current.fence or "scope"
                    raise ValueError(
                        f"Effect grade '{node.grade}' exceeds '{cap}' fence in {fence}"
                    )
            current.nodes.append(node)

            if last_node and last_node.scope == current:
                kind = "mut" if ord(ch) % 2 == 0 else "shared"
                b = Borrow(kind, last_node.owned_life, current)
                node.borrows.append(b)
                last_node.owned_life.borrows.append(b)
            node.update_type()
            last_node = node

    if len(stack) != 1:
        _, expected, opener = stack[-1]
        raise ValueError(f"Unclosed fence '{opener}' expected '{expected}'")

    return root


def check_aliasing(scope, errors):
    for life in scope.lifetimes:
        mut_borrows = [b for b in life.borrows if b.kind == "mut"]
        shared_borrows = [b for b in life.borrows if b.kind == "shared"]

        if mut_borrows and shared_borrows:
            errors.append(f"Aliasing violation on {life.id} in {scope.name}")
        if len(mut_borrows) > 1:
            errors.append(f"Multiple mutable borrows of {life.id} in {scope.name}")

    for child in scope.children:
        check_aliasing(child, errors)


def check_lifetimes(scope, errors):
    for life in scope.lifetimes:
        for b in life.borrows:
            if _scope_depth(b.borrower_scope) > _scope_depth(life.end_scope):
                errors.append(f"Borrow {b} outlives {life.id}")
    for child in scope.children:
        check_lifetimes(child, errors)


def _scope_depth(scope):
    d = 0
    while scope.parent:
        d += 1
        scope = scope.parent
    return d


def compute_scope_grades(scope, grades=None):
    """Populate a mapping of Scope → grade index."""

    if grades is None:
        grades = {}

    idx = 0
    for node in scope.nodes:
        idx = max(idx, EFFECT_GRADES.index(node.grade))
    for child in scope.children:
        child_idx = compute_scope_grades(child, grades)
        idx = max(idx, child_idx)

    grades[scope] = idx
    return idx


def _collect_grade_cut(scope, target_idx, grades):
    """Return nodes responsible for lifting this scope to the target grade."""

    contributors = []

    for node in scope.nodes:
        node_idx = EFFECT_GRADES.index(node.grade)
        if node_idx >= target_idx:
            contributors.append(node)

    for child in scope.children:
        if grades.get(child, -1) >= target_idx:
            contributors.extend(_collect_grade_cut(child, target_idx, grades))

    return contributors


def explain_grade(root_scope, target_grade):
    """Compute nodes that raise the program to ``target_grade``."""

    grade = target_grade.lower()
    if grade not in EFFECT_GRADES:
        raise ValueError(f"Unknown grade '{target_grade}'. Choose from {EFFECT_GRADES}.")

    target_idx = EFFECT_GRADES.index(grade)
    grades = {}
    compute_scope_grades(root_scope, grades)
    root_idx = grades.get(root_scope, 0)

    if root_idx < target_idx:
        return {
            "achieved": False,
            "final_grade": EFFECT_GRADES[root_idx],
            "nodes": [],
        }

    contributors = _collect_grade_cut(root_scope, target_idx, grades)
    seen = set()
    unique_nodes = []
    for node in contributors:
        if node.id in seen:
            continue
        seen.add(node.id)
        unique_nodes.append(node)

    unique_nodes.sort(key=lambda n: (_scope_path(n.scope), n.id))

    return {
        "achieved": True,
        "final_grade": EFFECT_GRADES[root_idx],
        "nodes": unique_nodes,
    }


def _index_lifetimes(root_scope):
    """Return lookup tables for lifetimes, nodes, and borrow origins."""

    lifetime_by_id = {}
    owner_node = {}
    borrow_owners = {}

    for scope in iter_scopes(root_scope):
        for node in scope.nodes:
            life = node.owned_life
            lifetime_by_id[life.id] = life
            owner_node[life.id] = node
            for borrow in node.borrows:
                borrow_owners[borrow] = node

    node_by_id = {node.id: node for node in owner_node.values()}

    return lifetime_by_id, owner_node, node_by_id, borrow_owners


def explain_borrow(root_scope, identifier):
    """Return a nested description of a borrow chain for ``identifier``."""

    lifetime_by_id, owner_node, node_by_id, borrow_owners = _index_lifetimes(
        root_scope
    )

    target_life = None

    if identifier in lifetime_by_id:
        target_life = lifetime_by_id[identifier]
    elif identifier in node_by_id:
        target_life = node_by_id[identifier].owned_life
    else:
        return {
            "found": False,
            "identifier": identifier,
            "lines": [],
        }

    def describe_lifetime(life, indent=0, seen=None):
        if seen is None:
            seen = set()
        prefix = "  " * indent
        lines = []

        scope_line = _scope_full_path(life.owner_scope)
        end_line = (
            _scope_full_path(life.end_scope)
            if life.end_scope is not None
            else "?"
        )
        owner = owner_node.get(life.id)
        owner_label = (
            f"node {owner.op} ({owner.id})"
            if owner is not None
            else "<unknown node>"
        )
        lines.append(
            f"{prefix}Lifetime {life.id} owned by {owner_label} in {scope_line}, ends at {end_line}"
        )

        if life.id in seen:
            lines.append(f"{prefix}  ↺ cycle detected, stopping traversal")
            return lines

        seen.add(life.id)

        if life.borrows:
            lines.append(f"{prefix}  Borrows:")
        for borrow in life.borrows:
            borrower = borrow_owners.get(borrow)
            borrower_label = (
                f"node {borrower.op} ({borrower.id})"
                if borrower is not None
                else "<unknown node>"
            )
            borrower_scope = _scope_full_path(borrow.borrower_scope)
            outlives = ""
            if life.end_scope is not None and _scope_depth(borrow.borrower_scope) > _scope_depth(
                life.end_scope
            ):
                outlives = " (⚠ outlives owner scope)"

            lines.append(
                f"{prefix}    - {borrow.kind} borrow by {borrower_label} at {borrower_scope}{outlives}"
            )
            if borrower is not None:
                lines.extend(describe_lifetime(borrower.owned_life, indent + 3, seen))

        seen.remove(life.id)
        return lines

    lines = describe_lifetime(target_life)
    return {
        "found": True,
        "identifier": identifier,
        "lines": lines,
    }


def visualize_graph(root):
    """Render the decompressed scope graph with color-coded purity and lifetime->borrow edges."""
    if nx is None or plt is None:
        raise RuntimeError("Visualization requires networkx and matplotlib to be installed")

    G = nx.DiGraph()
    lifetime_nodes_added = set()

    def add_lifetime_node(life):
        lid = f"L:{life.id}"
        if lid in lifetime_nodes_added:
            return lid
        G.add_node(lid, label=f"L {life.id}", color="#d3d3d3")
        lifetime_nodes_added.add(lid)
        return lid

    def walk(scope):
        for n in scope.nodes:
            color = GRADE_COLORS.get(getattr(n, "grade", "pure"), "#B0BEC5")

            G.add_node(n.id, label=f"{n.op}\n[{n.grade}]", color=color)

            for b in n.borrows:
                lnode = add_lifetime_node(b.target)
                G.add_edge(lnode, n.id, style="dashed")

        for child in scope.children:
            walk(child)

    walk(root)

    node_colors = [G.nodes[n].get("color", "#d3d3d3") for n in G.nodes]
    node_labels = {n: G.nodes[n].get("label", str(n)) for n in G.nodes}

    pos = nx.spring_layout(G, seed=42)
    nx.draw(
        G,
        pos,
        with_labels=True,
        labels=node_labels,
        node_color=node_colors,
        edgecolors="black",
        font_size=8,
    )

    dashed = [(u, v) for (u, v, d) in G.edges(data=True) if d.get("style") == "dashed"]
    nx.draw_networkx_edges(G, pos, edgelist=dashed, style="dashed")

    plt.title("Totem Program Graph — purity & lifetimes")
    plt.show()


def iter_scopes(scope):
    """Yield a scope and all descendants in depth-first order."""
    yield scope
    for child in scope.children:
        yield from iter_scopes(child)


def export_graphviz(root, output_path):
    """Export a Graphviz SVG with scope clusters and lifetime borrow edges."""
    import pydot

    if pydot is None:
        raise RuntimeError("Graphviz export requires the optional pydot dependency")

    graph = pydot.Dot(
        "totem_scopes",
        graph_type="digraph",
        rankdir="LR",
        splines="spline",
        fontname="Helvetica",
    )

    lifetime_nodes = {}

    def build_cluster(scope, path):
        cluster_name = f"cluster_{path.replace('.', '_')}"
        cluster = pydot.Cluster(
            cluster_name,
            label=path,
            color="#7f8c8d",
            fontname="Helvetica",
            fontsize="10",
            style="rounded",
        )

        for node in scope.nodes:
            color = GRADE_COLORS.get(node.grade, "#B0BEC5")
            node_label = f"{node.op}\\n[{node.grade}]"
            graph_node = pydot.Node(
                node.id,
                label=node_label,
                shape="box",
                style="filled",
                fillcolor=color,
                color="#34495e",
                fontname="Helvetica",
            )
            cluster.add_node(graph_node)

            life = node.owned_life
            lid = f"life_{life.id}"
            if lid not in lifetime_nodes:
                lifetime_nodes[lid] = pydot.Node(
                    lid,
                    label=f"L {life.id}",
                    shape="ellipse",
                    style="dashed",
                    color="#7f8c8d",
                    fontname="Helvetica",
                )
            cluster.add_node(lifetime_nodes[lid])

        for child in scope.children:
            child_path = f"{path}.{child.name}"
            cluster.add_subgraph(build_cluster(child, child_path))

        return cluster

    graph.add_subgraph(build_cluster(root, "root"))

    for scope in iter_scopes(root):
        for node in scope.nodes:
            for borrow in node.borrows:
                src = f"life_{borrow.target.id}"
                graph.add_edge(
                    pydot.Edge(
                        src,
                        node.id,
                        style="dashed",
                        color="#7f8c8d",
                        penwidth="1.2",
                        arrowsize="0.8",
                    )
                )

    output_path = Path(output_path)
    if output_path.parent and not output_path.parent.exists():
        output_path.parent.mkdir(parents=True, exist_ok=True)

    graph.write_svg(str(output_path))
    print(f"  ✓ Graphviz visualization exported → {output_path}")


def print_scopes(scope, indent=0):
    pad = "  " * indent
    print(f"{pad}{scope}")
    for n in scope.nodes:
        print(f"{pad}  {n} owns {n.owned_life}  [{n.grade}]")
        for b in n.borrows:
            print(f"{pad}    borrow {b}")
    for child in scope.children:
        print_scopes(child, indent + 1)
    if scope.drops:
        print(f"{pad}  drops {[l.id for l in scope.drops]}")


def evaluate_node(node, env):
    """
    Execute one node and return an Effect.
    For now, each op just produces a numeric or string value to illustrate
    monadic propagation.
    """
    op = node.op
    grade = node.grade

    def lift(val):
        return Effect(grade, val, [f"{op}:{val}"])

    # Meta-level operations (demo)
    if op == "M":  # reflect current TIR
        tir = build_tir(node.scope)
        return Effect("meta", reflect(tir), [f"M:reflect({len(tir.instructions)})"])
    elif op == "N":  # dynamically emit a node into TIR
        tir = build_tir(node.scope)
        meta_instr = meta_emit(tir, "X", "int32", "pure")
        return Effect("meta", meta_instr, [f"N:emit({meta_instr})"])
    elif op == "O":  # run optimizer (meta)
        tir = build_tir(node.scope)
        folded = fold_constants(tir)
        reorder_pure_ops(folded)
        return Effect(
            "meta", reflect(folded), [f"O:optimize({len(folded.instructions)} instrs)"]
        )

    # demo semantics
    if op == "A":  # pure constant
        return lift(1)
    elif op == "B":  # stateful increment
        env["counter"] = env.get("counter", 0) + 1
        return Effect("state", env["counter"], [f"B:inc->{env['counter']}"])
    elif op == "C":  # IO read (simulated)
        val = "input_data"
        return Effect("io", val, [f"C:read->{val}"])
    elif op == "D":
        return lift(2)
    elif op == "E":
        # use borrowed value if available
        src = node.borrows[0].target.id if node.borrows else None
        val = env.get(src, 0) + 3
        return lift(val)
    elif op == "F":
        return lift(5)
    elif op == "G":  # IO write (simulated)
        msg = f"G:write({env.get(node.borrows[0].target.id, '?')})"
        return Effect("io", True, [msg])
    else:
        return lift(0)


def evaluate_scope(scope, env=None):
    """
    Evaluate a scope: every node returns an Effect.
    The scope's total grade is the max grade of its children.
    """
    env = env or {}
    effects = []
    scope_grade_index = 0

    for node in scope.nodes:
        eff = evaluate_node(node, env)
        env[node.owned_life.id] = eff.value
        effects.append(eff)
        scope_grade_index = max(scope_grade_index, EFFECT_GRADES.index(eff.grade))

    for child in scope.children:
        sub_eff = evaluate_scope(child, env)
        effects.append(sub_eff)
        scope_grade_index = max(scope_grade_index, EFFECT_GRADES.index(sub_eff.grade))

    combined_log = sum((e.log for e in effects), [])
    final_grade = EFFECT_GRADES[scope_grade_index]
    return Effect(final_grade, None, combined_log)


def scope_to_dict(scope):
    """Recursively convert a Scope tree to a serializable dict."""
    return {
        "name": scope.name,
        "effect_cap": scope.effect_cap,
        "fence": scope.fence,
        "lifetimes": [
            {
                "id": l.id,
                "owner_scope": l.owner_scope.name,
                "end_scope": l.end_scope.name if l.end_scope else None,
                "borrows": [
                    {
                        "kind": b.kind,
                        "target": b.target.id,
                        "borrower_scope": b.borrower_scope.name,
                    }
                    for b in l.borrows
                ],
            }
            for l in scope.lifetimes
        ],
        "nodes": [
            {
                "id": n.id,
                "op": n.op,
                "type": n.typ,
                "arity": n.arity,
                "grade": n.grade,
                "lifetime_id": n.owned_life.id,
                "meta": n.meta,
                "borrows": [
                    {
                        "kind": b.kind,
                        "target": b.target.id,
                        "borrower_scope": b.borrower_scope.name,
                    }
                    for b in n.borrows
                ],
            }
            for n in scope.nodes
        ],
        "drops": [l.id for l in scope.drops],
        "children": [scope_to_dict(child) for child in scope.children],
    }


def build_bitcode_document(scope, result_effect):
    """Create an in-memory Totem Bitcode representation."""

    return {
        "totem_version": "0.5",
        "timestamp": datetime.utcnow().isoformat() + "Z",
        "root_scope": scope_to_dict(scope),
        "evaluation": {
            "final_grade": result_effect.grade,
            "log": result_effect.log,
        },
    }


def write_bitcode_document(doc, filename):
    """Persist a Totem Bitcode document to disk."""

    with open(filename, "w", encoding="utf-8") as f:
        json.dump(doc, f, indent=2)
    print(f"  ✓ Totem Bitcode exported → {filename}")
    return doc


def export_totem_bitcode(scope, result_effect, filename="program.totem.json"):
    """Serialize full program state and evaluation result to JSON."""
    doc = build_bitcode_document(scope, result_effect)
    return write_bitcode_document(doc, filename)


def load_totem_bitcode(filename):
    """Load a serialized Totem Bitcode JSON (for later reconstruction)."""
    with open(filename, "r", encoding="utf-8") as f:
        doc = json.load(f)
    return doc


def reconstruct_scope(scope_dict, parent=None):
    """Rebuild a full Scope tree (with lifetimes and borrows) from a dictionary."""
    scope = Scope(
        scope_dict["name"],
        parent,
        effect_cap=scope_dict.get("effect_cap"),
        fence=scope_dict.get("fence"),
    )

    # First, create all nodes and lifetimes
    life_map = {}
    for ninfo in scope_dict["nodes"]:
        node = Node(ninfo["op"], ninfo["type"], scope)
        node.grade = ninfo["grade"]
        node.owned_life.id = ninfo["lifetime_id"]
        node.meta = ninfo.get("meta", {}) or {}
        node.arity = ninfo.get("arity", 0)
        life_map[node.owned_life.id] = node.owned_life
        scope.nodes.append(node)

    # Rebuild lifetimes (for visualization/debug)
    for linfo in scope_dict.get("lifetimes", []):
        l = Lifetime(scope, linfo["id"])
        l.owner_scope = scope
        scope.lifetimes.append(l)
        life_map[l.id] = l

    # Now reconstruct borrows
    for ninfo, node in zip(scope_dict["nodes"], scope.nodes):
        for binfo in ninfo.get("borrows", []):
            target_life = life_map.get(binfo["target"])
            if target_life:
                b = Borrow(binfo["kind"], target_life, scope)
                node.borrows.append(b)
                target_life.borrows.append(b)
        node.update_type()

    # Drops
    for did in scope_dict.get("drops", []):
        if did in life_map:
            scope.drops.append(life_map[did])

    # Recurse into children
    for child_dict in scope_dict.get("children", []):
        reconstruct_scope(child_dict, scope)

    return scope


def reexecute_bitcode(filename):
    """Load a Totem Bitcode file and re-evaluate the reconstructed tree."""
    doc = load_totem_bitcode(filename)
    print(f"Loaded Totem Bitcode v{doc['totem_version']} ({filename})")

    root_dict = doc["root_scope"]
    scope = reconstruct_scope(root_dict)

    print("\nRe-evaluating Totem Bitcode ...")
    result = evaluate_scope(scope)
    print(f"  → final grade: {result.grade}")
    print("  → execution log:")
    for entry in result.log:
        print("   ", entry)
    return result


def canonicalize_bitcode(doc):
    """
    Normalize a loaded bitcode dict so semantically identical programs
    produce identical JSON strings even if UUIDs or field ordering differ.
    """

    def sort_dict(d):
        if isinstance(d, dict):
            return {k: sort_dict(v) for k, v in sorted(d.items())}
        elif isinstance(d, list):
            return [sort_dict(x) for x in d]
        else:
            return d

    return sort_dict(doc)


def hash_bitcode_document(doc):
    """Compute SHA-256 hash of an in-memory Totem Bitcode document."""
    canon = canonicalize_bitcode(doc)
    data = json.dumps(canon, sort_keys=True, separators=(",", ":")).encode("utf-8")
    return hashlib.sha256(data).hexdigest()


def hash_bitcode(filename):
    """Compute SHA-256 hash of a Totem Bitcode file."""
    doc = load_totem_bitcode(filename)
    h = hash_bitcode_document(doc)
    print(f"SHA256({filename}) = {h}")
    return h


def diff_bitcodes(file_a, file_b):
    """Compare two Totem Bitcode files and show structural and semantic differences."""
    a = canonicalize_bitcode(load_totem_bitcode(file_a))
    b = canonicalize_bitcode(load_totem_bitcode(file_b))

    ha = hashlib.sha256(json.dumps(a, sort_keys=True).encode()).hexdigest()
    hb = hashlib.sha256(json.dumps(b, sort_keys=True).encode()).hexdigest()
    if ha == hb:
        print(f"✓ Bitcodes are identical ({ha})")
        return

    print(f"✗ Bitcodes differ\n  {file_a[:30]}…: {ha}\n  {file_b[:30]}…: {hb}")

    fa = a["evaluation"]
    fb = b["evaluation"]

    if fa["final_grade"] != fb["final_grade"]:
        print(f"  • Final grade differs: {fa['final_grade']} vs {fb['final_grade']}")
    if fa["log"] != fb["log"]:
        print("  • Execution log differs:")
        for la, lb in zip(fa["log"], fb["log"]):
            if la != lb:
                print(f"    - {la}\n    + {lb}")
        if len(fa["log"]) != len(fb["log"]):
            print(f"    (log length differs: {len(fa['log'])} vs {len(fb['log'])})")

    def count_nodes(s):
        return len(s["nodes"]) + sum(count_nodes(c) for c in s.get("children", []))

    na, nb = count_nodes(a["root_scope"]), count_nodes(b["root_scope"])
    if na != nb:
        print(f"  • Node count differs: {na} vs {nb}")


def record_run(bitcode_filename, result_effect):
    """Append this run’s metadata to the Totem logbook, signed."""
    sha = hash_bitcode(bitcode_filename)
    sig = sign_hash(sha)

    entry = {
        "timestamp": datetime.utcnow().isoformat() + "Z",
        "filename": bitcode_filename,
        "hash": sha,
        "signature": sig,
        "final_grade": result_effect.grade,
        "log_length": len(result_effect.log),
        "first_log": result_effect.log[0] if result_effect.log else None,
        "last_log": result_effect.log[-1] if result_effect.log else None,
    }

    with open(LOGBOOK_FILE, "a", encoding="utf-8") as f:
        f.write(json.dumps(entry) + "\n")

    print(f"  📜 Recorded and signed run → {LOGBOOK_FILE}")
    return entry


def show_logbook(limit=10):
    """Display recent logbook entries."""
    try:
        with open(LOGBOOK_FILE, "r", encoding="utf-8") as f:
            lines = f.readlines()
    except FileNotFoundError:
        print("No logbook yet.")
        return

    entries = [json.loads(l) for l in lines[-limit:]]
    print(f"\nTotem Logbook — last {len(entries)} entries:")
    for e in reversed(entries):
        print(
            f"• {e['timestamp']}  {e['filename']}  [{e['final_grade']}]  {e['hash'][:12]}…"
        )
        if e["first_log"] and e["last_log"]:
            print(f"    log: {e['first_log']} → {e['last_log']}")


def ensure_keypair():
    """Create an RSA keypair if it doesn't exist."""
    if rsa is None or serialization is None or default_backend is None:
        raise RuntimeError(
            "Cryptographic operations require the optional 'cryptography' package"
        )

    try:
        with open(KEY_FILE, "rb") as f:
            private_key = serialization.load_pem_private_key(
                f.read(), password=None, backend=default_backend()
            )
    except FileNotFoundError:
        print("🔐 Generating new Totem RSA keypair ...")
        private_key = rsa.generate_private_key(public_exponent=65537, key_size=2048)
        with open(KEY_FILE, "wb") as f:
            f.write(
                private_key.private_bytes(
                    encoding=serialization.Encoding.PEM,
                    format=serialization.PrivateFormat.PKCS8,
                    encryption_algorithm=serialization.NoEncryption(),
                )
            )
        public_key = private_key.public_key()
        with open(PUB_FILE, "wb") as f:
            f.write(
                public_key.public_bytes(
                    encoding=serialization.Encoding.PEM,
                    format=serialization.PublicFormat.SubjectPublicKeyInfo,
                )
            )
        print(f"  ✓ Keys written to {KEY_FILE}, {PUB_FILE}")
    return private_key


def sign_hash(sha256_hex):
    """Sign a SHA256 hex digest with the private key."""
    if hashes is None or padding is None:
        raise RuntimeError(
            "Cryptographic operations require the optional 'cryptography' package"
        )

    private_key = ensure_keypair()
    signature = private_key.sign(
        sha256_hex.encode(),
        padding.PSS(
            mgf=padding.MGF1(hashes.SHA256()), salt_length=padding.PSS.MAX_LENGTH
        ),
        hashes.SHA256(),
    )
    return signature.hex()


def verify_signature(sha256_hex, signature_hex):
    """Verify a signature against the public key."""
    if (
        InvalidSignature is None
        or hashes is None
        or serialization is None
        or default_backend is None
        or padding is None
    ):
        raise RuntimeError(
            "Cryptographic operations require the optional 'cryptography' package"
        )

    with open(PUB_FILE, "rb") as f:
        public_key = serialization.load_pem_public_key(
            f.read(), backend=default_backend()
        )
    try:
        public_key.verify(
            bytes.fromhex(signature_hex),
            sha256_hex.encode(),
            padding.PSS(
                mgf=padding.MGF1(hashes.SHA256()), salt_length=padding.PSS.MAX_LENGTH
            ),
            hashes.SHA256(),
        )
        return True
    except InvalidSignature:
        return False


def build_tir(scope, program=None, prefix="root"):
    """Lower a full scope tree into a flat TIRProgram."""
    if program is None:
        program = TIRProgram()

    scope_path = prefix if prefix == "root" else f"{prefix}.{scope.name}"

    for node in scope.nodes:        
        args = [
            {
                "kind": "consume" if b.kind == "mut" else "borrow",
                "target": b.target.id,
            }
            for b in node.borrows
        ]
        # Pattern match nodes are first emitted as MATCH before being desugared.
        if node.op == "P" and "match_cases" in node.meta:
            cases_meta = []
            for ctor in node.meta["match_cases"]:
                if isinstance(ctor, dict):
                    ctor_key = tuple(ctor.get("constructor", (ctor.get("op"), ctor.get("arity", 0))))
                    result = ctor.get("result")
                else:
                    ctor_key, result = ctor
                op_name, arity = ctor_key
                tag = program.constructor_tag(op_name, arity)
                cases_meta.append(
                    {
                        "constructor": (op_name, arity),
                        "tag": tag,
                        "result": result,
                    }
                )

            metadata = {"cases": cases_meta}
            if "default_case" in node.meta:
                metadata["default"] = node.meta["default_case"]

            program.emit("MATCH", node.typ, node.grade, args, scope_path, metadata)
            continue

        arity = len(args)
        constructor_tag = program.constructor_tag(node.op, arity)
        metadata = {"constructor_tag": constructor_tag, "arity": arity}
        program.emit(node.op, node.typ, node.grade, args, scope_path, metadata, produces=node.owned_life.id)

    for child in scope.children:
        build_tir(child, program, scope_path)

    if prefix == "root":
        program.desugar_pattern_matches()

    return program


def reflect(obj):
    """
    Produce a MetaObject view of any Totem structure.
    Used in the evaluator as meta-operations.
    """
    if isinstance(obj, Scope):
        return MetaObject("Scope", obj)
    if isinstance(obj, Node):
        return MetaObject("Node", obj)
    if isinstance(obj, TIRProgram):
        return MetaObject("TIR", obj)
    return MetaObject("Value", obj)


def meta_emit(
    program, op, typ="int32", grade="pure", args=None, scope_path="root.meta"
):
    """
    Dynamically extend a TIR program with a new instruction.
    Returns a MetaObject referencing the new instruction.
    """
    args = args or []
    vid = program.emit(op, typ, grade, args, scope_path)
    instr = program.instructions[-1]
    return MetaObject("TIR_Instruction", instr)


def list_meta_ops():
    return {
        "reflect": "Return a MetaObject view of a Totem structure",
        "meta_emit": "Append a new TIR instruction (Meta effect)",
        "list_meta_ops": "List available reflective primitives",
    }


def fold_constants(tir):
    """Replace simple const ops (A=1, D=2, etc.) used by pure ops with folded values."""
    const_map = {}
    new_instrs = []
    for instr in tir.instructions:
        if instr.op in ("A", "D", "F"):  # treat as constant sources
            const_map[instr.id] = {"A": 1, "D": 2, "F": 5}[instr.op]
            if instr.produces:
                const_map[instr.produces] = const_map[instr.id]
            new_instrs.append(instr)
            continue

        # fold if all args are known constants
        arg_targets = []
        for arg in instr.args:
            if isinstance(arg, dict):
                target = arg.get("target")
            else:
                target = arg
            arg_targets.append(target)

        if (
            instr.grade == "pure"
            and arg_targets
            and all(t in const_map for t in arg_targets)
        ):
            val = sum(const_map[t] for t in arg_targets)  # naive demo fold
            folded = TIRInstruction(
                instr.id,
                "CONST",
                "int32",
                "pure",
                [],
                instr.scope_path,
                metadata=instr.metadata,
                produces=instr.produces,
            )
            folded.value = val
            const_map[instr.id] = val
            if instr.produces:
                const_map[instr.produces] = val
            new_instrs.append(folded)
        else:
            new_instrs.append(instr)

    tir.instructions = new_instrs
    return tir


def reorder_pure_ops(tir):
    """Reorder instructions by effect grade while respecting dependencies."""

    instructions = list(tir.instructions)
    if not instructions:
        return tir

    grade_rank = {grade: idx for idx, grade in enumerate(EFFECT_GRADES)}
    id_to_instr = {instr.id: instr for instr in instructions}
    lifetime_producers = {
        instr.produces: instr.id for instr in instructions if instr.produces
    }

    def iter_edges(instr):
        for arg in instr.args:
            if isinstance(arg, dict):
                kind = arg.get("kind")
                if isinstance(kind, str):
                    kind_key = kind.lower()
                else:
                    kind_key = None
                yield kind_key, arg.get("target")
            else:
                yield None, arg

    dependencies = {instr.id: set() for instr in instructions}
    adjacency = {instr.id: set() for instr in instructions}
    borrow_edges = []

    for instr in instructions:
        for kind, target in iter_edges(instr):
            if not target:
                continue
            dep_id = None
            if target in id_to_instr:
                dep_id = target
            elif target in lifetime_producers:
                dep_id = lifetime_producers[target]
            if dep_id and dep_id != instr.id:
                dependencies[instr.id].add(dep_id)
                adjacency[dep_id].add(instr.id)
                if kind in {"borrow", "consume"}:
                    borrow_edges.append((dep_id, instr.id))

    original_index = {instr.id: idx for idx, instr in enumerate(instructions)}
    scope_sequences = {}
    for instr in instructions:
        scope_sequences.setdefault(instr.scope_path, []).append(instr.id)

    preceding_counts = {}
    for scope, seq in scope_sequences.items():
        seen = 0
        for iid in seq:
            preceding_counts[iid] = seen
            seen += 1

    scheduled_counts = {scope: 0 for scope in scope_sequences}

    def is_fenced(scope_path):
        return any("fence" in part.lower() for part in scope_path.split("."))

    heap = []
    for instr in instructions:
        if not dependencies[instr.id]:
            heapq.heappush(
                heap,
                (
                    grade_rank.get(instr.grade, len(EFFECT_GRADES)),
                    original_index[instr.id],
                    instr.id,
                ),
            )

    new_order = []
    processed = set()
    deferred = []

    while heap:
        grade, orig_idx, instr_id = heapq.heappop(heap)
        instr = id_to_instr[instr_id]
        scope = instr.scope_path
        if is_fenced(scope) and scheduled_counts[scope] < preceding_counts[instr_id]:
            deferred.append((grade, orig_idx, instr_id))
            if not heap:
                break
            continue

        new_order.append(instr_id)
        processed.add(instr_id)
        if is_fenced(scope):
            scheduled_counts[scope] += 1

        for item in deferred:
            heapq.heappush(heap, item)
        deferred.clear()

        for succ in adjacency[instr_id]:
            if succ in processed:
                continue
            dependencies[succ].discard(instr_id)
            if not dependencies[succ]:
                succ_instr = id_to_instr[succ]
                heapq.heappush(
                    heap,
                    (
                        grade_rank.get(succ_instr.grade, len(EFFECT_GRADES)),
                        original_index[succ],
                        succ,
                    ),
                )

    if len(new_order) != len(instructions):
        return tir

    new_positions = {iid: idx for idx, iid in enumerate(new_order)}

    for src, dst in borrow_edges:
        orig_src = original_index[src]
        orig_dst = original_index[dst]
        if orig_src == orig_dst:
            continue
        lower = min(orig_src, orig_dst)
        upper = max(orig_src, orig_dst)
        new_src = new_positions.get(src)
        new_dst = new_positions.get(dst)
        if new_src is None or new_dst is None:
            return tir
        if new_src >= new_dst:
            return tir
        for instr in instructions:
            orig_idx = original_index[instr.id]
            if lower < orig_idx < upper:
                new_idx = new_positions.get(instr.id)
                if new_idx is None or not (new_src < new_idx < new_dst):
                    return tir

    for scope, ids in scope_sequences.items():
        if not is_fenced(scope):
            continue
        positions = [new_positions[iid] for iid in ids]
        sorted_positions = sorted(positions)
        if positions != sorted_positions:
            return tir
        start = sorted_positions[0]
        if sorted_positions != list(range(start, start + len(sorted_positions))):
            return tir

    tir.instructions = [id_to_instr[i] for i in new_order]
    return tir


def inline_trivial_io(tir):
    """Replace IO ops with constant placeholders if they have deterministic logs."""
    for instr in tir.instructions:
        if instr.grade == "io" and instr.op == "C":
            instr.op = "CONST_IO"
            instr.grade = "pure"
    return tir


def list_optimizers():
    return {
        "fold_constants": "Constant folding for pure ops",
        "reorder_pure_ops": "Effect-sensitive reordering by grade",
        "inline_trivial_io": "Replace deterministic IO reads with constants",
    }


def compile_and_evaluate(src):
    """Run the full Totem pipeline on a raw source string."""

    tree = structural_decompress(src)
    errors = []
    check_aliasing(tree, errors)
    check_lifetimes(tree, errors)
    result = evaluate_scope(tree)
    return tree, errors, result


def run_repl(history_limit=REPL_HISTORY_LIMIT):
    """Interactive Totem shell."""

    print("Totem REPL — enter program bytes or commands (:help for help)")
    history = []
    counter = 0

    def resolve_entry(token=None):
        if not history:
            print("No cached programs yet.")
            return None
        if token is None:
            return history[-1]
        try:
            target = int(token)
        except ValueError:
            print("Program index must be an integer.")
            return None
        for entry in reversed(history):
            if entry["index"] == target:
                return entry
        print(f"No cached program #{target}.")
        return None

    while True:
        try:
            line = input("totem> ")
        except EOFError:
            print()
            break

        stripped = line.strip()
        if not stripped:
            continue

        if stripped.startswith(":"):
            parts = stripped.split()
            cmd = parts[0]

            if cmd in (":quit", ":exit"):
                break
            if cmd == ":help":
                print(
                    "Commands: :help, :quit, :viz [n], :save [n] [file], :hash [n], :bitcode [n], :diff n m"
                )
                print(f"History: last {history_limit} programs cached.")
                continue
            if cmd == ":viz":
                entry = resolve_entry(parts[1] if len(parts) > 1 else None)
                if entry:
                    visualize_graph(entry["tree"])
                continue
            if cmd == ":save":
                entry = resolve_entry(parts[1] if len(parts) > 1 else None)
                if not entry:
                    continue
                if len(parts) > 2:
                    filename = parts[2]
                else:
                    filename = f"program_{entry['index']}.totem.json"
                write_bitcode_document(entry["bitcode_doc"], filename)
                continue
            if cmd == ":hash":
                entry = resolve_entry(parts[1] if len(parts) > 1 else None)
                if entry:
                    h = hash_bitcode_document(entry["bitcode_doc"])
                    print(f"SHA256(program_{entry['index']}) = {h}")
                continue
            if cmd == ":bitcode":
                entry = resolve_entry(parts[1] if len(parts) > 1 else None)
                if entry:
                    canon = canonicalize_bitcode(entry["bitcode_doc"])
                    print(json.dumps(canon, indent=2))
                continue
            if cmd == ":diff":
                if len(parts) != 3:
                    print("Usage: :diff <a> <b>")
                    continue
                entry_a = resolve_entry(parts[1])
                entry_b = resolve_entry(parts[2])
                if not entry_a or not entry_b:
                    continue
                canon_a = canonicalize_bitcode(entry_a["bitcode_doc"])
                canon_b = canonicalize_bitcode(entry_b["bitcode_doc"])
                text_a = json.dumps(canon_a, indent=2, sort_keys=True).splitlines()
                text_b = json.dumps(canon_b, indent=2, sort_keys=True).splitlines()
                diff = list(
                    difflib.unified_diff(
                        text_a,
                        text_b,
                        fromfile=f"program_{entry_a['index']}",
                        tofile=f"program_{entry_b['index']}",
                        lineterm="",
                    )
                )
                if diff:
                    for line in diff:
                        print(line)
                else:
                    print("Programs are identical.")
                continue

            print(f"Unknown command: {cmd}")
            continue

        tree, errors, result = compile_and_evaluate(line)
        counter += 1
        entry = {
            "index": counter,
            "src": line,
            "tree": tree,
            "errors": errors,
            "result": result,
            "bitcode_doc": build_bitcode_document(tree, result),
        }
        history.append(entry)
        if len(history) > history_limit:
            history.pop(0)

        print(f"[#%d] grade: %s" % (entry["index"], result.grade))
        if errors:
            print("  analysis:")
            for e in errors:
                print("   ", f"✗ {e}")
        else:
            print("  analysis: ✓ All lifetime and borrow checks passed")
        print("  log:")
        if result.log:
            for item in result.log:
                print("   ", item)
        else:
            print("    (no log entries)")


def parse_args(args):
    argp = argparse.ArgumentParser(description="Totem Language Runtime")

    argp.add_argument(
        "--diff",
        nargs=2,
        metavar=("A", "B"),
        help="Compare two .totem.json Bitcode files",
    )
    argp.add_argument("--hash", help="Compute hash of a .totem.json Bitcode file")
    argp.add_argument("--load", help="Load a .totem.json Bitcode file instead")
    argp.add_argument(
        "--logbook", action="store_true", help="Show Totem provenance logbook"
    )
    argp.add_argument("--repl", action="store_true", help="Start an interactive REPL")
    argp.add_argument("--src", help="Inline Totem source", default="{a{bc}de{fg}}")
    argp.add_argument("--verify", help="Verify signature for a logbook entry hash")
    argp.add_argument("--visualize", action="store_true", help="Render program graph")
    argp.add_argument(
        "--viz",
        metavar="OUTPUT",
        help="Export a Graphviz scope visualization to an SVG file",
    )
    argp.add_argument(
        "--why-grade",
        metavar="GRADE",
        help="Explain which nodes raised the program to a given effect grade",
    )
    argp.add_argument(
        "--why-borrow",
        metavar="ID",
        help="Explain the borrow chain for a lifetime or node identifier",
    )

    return argp.parse_args(args)


def main(args):
    params = parse_args(args)

    if params.diff:
        diff_bitcodes(params.diff[0], params.diff[1])
        return
    if params.hash:
        hash_bitcode(params.hash)
        return
    if params.load:
        reexecute_bitcode(params.load)
        return
    if params.logbook:
        show_logbook()
        return
    if params.repl:
        run_repl()
        return
    if params.verify:
        ok = verify_signature(params.verify, input("Signature hex: ").strip())
        print("✓ Signature valid" if ok else "✗ Invalid signature")
        return

    print("Source:", params.src)
    tree, errors, result = compile_and_evaluate(params.src)
    print_scopes(tree)

    print("\nCompile-time analysis:")
    if not errors:
        print("  ✓ All lifetime and borrow checks passed")
    else:
        for e in errors:
            print("  ✗", e)

    print("\nRuntime evaluation:")
    print(f"  → final grade: {result.grade}")
    print("  → execution log:")
    for entry in result.log:
        print("   ", entry)

    if params.why_grade:
        print(f"\nWhy grade '{params.why_grade}':")
        try:
            info = explain_grade(tree, params.why_grade)
        except ValueError as exc:
            print(f"  ✗ {exc}")
        else:
            if not info["achieved"]:
                print(
                    "  "
                    + "Grade not reached. Final grade: "
                    + info["final_grade"]
                )
            elif not info["nodes"]:
                print("  No nodes with that grade were found.")
            else:
                print("  Minimal cut responsible for the requested grade:")
                for node in info["nodes"]:
                    scope_path = _scope_full_path(node.scope)
                    print(
                        f"    • {node.op} [{node.grade}] id={node.id} @ {scope_path}"
                    )
                    if node.borrows:
                        borrow_desc = ", ".join(
                            f"{b.kind}->{b.target.id}" for b in node.borrows
                        )
                        print(f"        borrows: {borrow_desc}")

    if params.why_borrow:
        print(f"\nBorrow analysis for '{params.why_borrow}':")
        info = explain_borrow(tree, params.why_borrow)
        if not info["found"]:
            print("  ✗ Identifier not found in this program.")
        else:
            for line in info["lines"]:
                print("  " + line)

    export_totem_bitcode(tree, result, "program.totem.json")
    record_run("program.totem.json", result)
    tir = build_tir(tree)
    print("\nTIR:")
    print(tir)

    mlir_module = emit_mlir_module(tir)
    print("\nMLIR dialect:")
    print(mlir_module)

    llvm_ir = emit_llvm_ir(tir)
    print("\nLLVM IR (pure segment):")
    print(llvm_ir)

    if params.viz:
        export_graphviz(tree, params.viz)
    if params.visualize:
        visualize_graph(tree)


if __name__ == "__main__":
    main(sys.argv[1:])<|MERGE_RESOLUTION|>--- conflicted
+++ resolved
@@ -33,8 +33,6 @@
 import json
 from pathlib import Path
 import sys
-<<<<<<< HEAD
-=======
 try:
     import networkx as nx
 except ModuleNotFoundError:  # pragma: no cover - optional dependency
@@ -57,7 +55,6 @@
     from cryptography.exceptions import InvalidSignature
 except ModuleNotFoundError:  # pragma: no cover - optional dependency
     rsa = padding = hashes = serialization = default_backend = InvalidSignature = None
->>>>>>> 1e55e304
 
 EFFECT_GRADES = ["pure", "state", "io", "sys", "meta"]
 
@@ -310,7 +307,6 @@
         return "\n".join(map(str, self.instructions))
 
 
-<<<<<<< HEAD
 def _mlir_type(typ):
     """Map Totem types to MLIR types."""
 
@@ -451,7 +447,6 @@
         lines.append(f"declare i32 {callee}(...)")
 
     return "\n".join(lines).rstrip()
-=======
 class BytecodeInstruction:
     """Executable instruction in the bytecode VM."""
 
@@ -583,7 +578,6 @@
 
     vm = BytecodeVM()
     return vm.execute(program)
->>>>>>> 1e55e304
 
 
 class MetaObject:
