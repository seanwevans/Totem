--- conflicted
+++ resolved
@@ -76,11 +76,8 @@
     "E": {"grade": "pure"},
     "F": {"grade": "pure"},
     "G": {"grade": "io"},
-<<<<<<< HEAD
     "S": {"grade": "sys"},
-=======
     "P": {"grade": "pure"},  # pattern match (pure control flow)
->>>>>>> 311ffa43
 }
 
 LOGBOOK_FILE = "totem.logbook.jsonl"
