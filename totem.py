#!/usr/bin/env python3
"""
🪶 Totem — a no-syntax-error programming language.

Pure ⊂ State ⊂ IO ⊂ Sys ⊂ Meta

  Pure: deterministic and referentially transparent.
  State: modifies internal memory but not external state.
  IO: reads/writes external state (files, console, etc.).
  Sys: system-level effects (spawn, network, etc.).
  Meta: reflection, compilation, or self-modifying code.

| Layer                         | Purpose                               | Status  |
<------------------------------ + ------------------------------------- + -------->
| **Structural decompressor**   | Every UTF-8 string → valid scoped AST |   ✅    |
| **Type & lifetime inference** | Rust-like ownership, drops, borrows   |   ✅    |
| **Purity/effect lattice**     | `Pure ⊂ State ⊂ IO ⊂ Sys ⊂ Meta`      |   ✅    |
| **Evaluator**                 | Graded effect monad runtime           |   ✅    |
| **Visualization**             | NetworkX graph of scopes & lifetimes  |   ✅    |
| **Bitcode serialization**     | Portable `.totem.json` IR             |   ✅    |
| **Reload & re-execution**     | Deterministic round-trip              |   ✅    |
| **Hash & diff**               | Semantic identity                     |   ✅    |
| **Logbook ledger**            | Provenance tracking                   |   ✅    |
| **Cryptographic signatures**  | Proof-of-origin                       |   ✅    |

"""

import argparse
from dataclasses import dataclass
from datetime import datetime
import difflib
import hashlib
import heapq
import json
from collections import deque
from pathlib import Path
import re
import sys
try:
    import networkx as nx
except ModuleNotFoundError:  # pragma: no cover - optional dependency
    nx = None

try:
    import matplotlib.pyplot as plt
except ModuleNotFoundError:  # pragma: no cover - optional dependency
    plt = None

try:
    import pydot
except ModuleNotFoundError:  # pragma: no cover - optional dependency
    pydot = None

try:
    from cryptography.hazmat.primitives.asymmetric import rsa, padding
    from cryptography.hazmat.primitives import hashes, serialization
    from cryptography.hazmat.backends import default_backend
    from cryptography.exceptions import InvalidSignature
except ImportError:  # pragma: no cover - optional crypto dependency
    rsa = padding = hashes = serialization = default_backend = InvalidSignature = None

EFFECT_GRADES = ["pure", "state", "io", "sys", "meta"]

GRADE_COLORS = {
    "pure": "#8BC34A",
    "state": "#FFEB3B",
    "io": "#FF7043",
    "sys": "#9575CD",
    "meta": "#B0BEC5",
}

OPS = {
    "A": {"grade": "pure"},
    "B": {"grade": "state"},
    "C": {"grade": "io"},
    "D": {"grade": "pure"},
    "E": {"grade": "pure"},
    "F": {"grade": "pure"},
    "G": {"grade": "io"},
    "H": {"grade": "sys"},
    "J": {"grade": "sys"},
    "K": {"grade": "pure"},
    "L": {"grade": "sys"},
    "P": {"grade": "sys"},
    "S": {"grade": "sys"},    
}

IO_IMPORTS = {
    "C": {
        "capability": "io.read",
        "module": "totem_io",
        "name": "io_read",
        "params": [],
        "results": ["i32"],
    },
    "G": {
        "capability": "io.write",
        "module": "totem_io",
        "name": "io_write",
        "params": ["i32"],
        "results": [],
    },
}

PURE_CONST_VALUES = {"A": 1, "D": 2, "F": 5}

LOGBOOK_FILE = "totem.logbook.jsonl"
KEY_FILE = "totem_private_key.pem"
PUB_FILE = "totem_public_key.pem"
REPL_HISTORY_LIMIT = 10


@dataclass
class FFIDeclaration:
    """Metadata describing a host-provided foreign function."""

    name: str
    grade: str
    arg_types: list
    return_type: str
    capabilities: list | None = None

    def __post_init__(self):
        self.name = (self.name or "").strip().upper()
        if not self.name:
            raise ValueError("FFI declaration requires a name")
        self.grade = (self.grade or "").strip().lower()
        if self.grade not in EFFECT_GRADES:
            raise ValueError(
                f"FFI declaration {self.name} has unknown grade: {self.grade}"
            )
        self.arg_types = [a.strip() for a in (self.arg_types or []) if a.strip()]
        self.return_type = (self.return_type or "").strip() or "void"
        caps = self.capabilities or []
        self.capabilities = [c.strip() for c in caps if c.strip()]

    @property
    def arity(self):
        return len(self.arg_types)

    def to_dict(self):
        return {
            "name": self.name,
            "grade": self.grade,
            "arg_types": list(self.arg_types),
            "return_type": self.return_type,
            "capabilities": list(self.capabilities),
        }

    @classmethod
    def from_dict(cls, data):
        if not isinstance(data, dict):
            raise TypeError("FFI declaration must be built from a mapping")
        name = data.get("name")
        grade = data.get("grade")
        arg_types = data.get("arg_types") or data.get("args") or []
        return_type = data.get("return_type") or data.get("returns")
        capabilities = (
            data.get("capabilities")
            or data.get("requires")
            or data.get("capability_requirements")
            or []
        )
        return cls(name, grade, arg_types, return_type, capabilities)


FFI_REGISTRY = {}


INLINE_FFI_PATTERN = re.compile(
    r"^\s*(?P<name>[A-Za-z_][A-Za-z0-9_]*)\s*:\s*(?P<grade>[a-z]+)\s*"
    r"\((?P<args>[^)]*)\)\s*->\s*(?P<ret>[^|]+?)\s*"
    r"(?:\|\s*requires\s*(?P<caps>.+))?$"
)


def parse_inline_ffi(schema):
    """Parse a simple inline FFI schema into declarations."""

    if not schema:
        return []

    declarations = []
    for line in schema.splitlines():
        entry = line.strip()
        if not entry or entry.startswith("#"):
            continue
        match = INLINE_FFI_PATTERN.match(entry)
        if not match:
            raise ValueError(f"Invalid inline FFI declaration: {entry}")
        args = match.group("args").strip()
        arg_types = [a.strip() for a in args.split(",") if a.strip()] if args else []
        caps_text = match.group("caps")
        caps = []
        if caps_text:
            caps = [c.strip() for c in caps_text.split(",") if c.strip()]
        declarations.append(
            FFIDeclaration(
                name=match.group("name"),
                grade=match.group("grade"),
                arg_types=arg_types,
                return_type=match.group("ret").strip(),
                capabilities=caps,
            )
        )
    return declarations


def _normalize_ffi_declarations(spec):
    """Normalize any supported FFI spec into FFIDeclaration objects."""

    if spec is None:
        return []
    if isinstance(spec, FFIDeclaration):
        return [spec]
    if isinstance(spec, str):
        trimmed = spec.strip()
        if not trimmed:
            return []
        if trimmed[0] in "[{":
            data = json.loads(trimmed)
            return _normalize_ffi_declarations(data)
        return parse_inline_ffi(trimmed)
    if isinstance(spec, dict):
        # Support either a single declaration dict or a wrapper with "ffi" key.
        if "declarations" in spec and isinstance(spec["declarations"], list):
            return _normalize_ffi_declarations(spec["declarations"])
        if "ffi" in spec and isinstance(spec["ffi"], list):
            return _normalize_ffi_declarations(spec["ffi"])
        return [FFIDeclaration.from_dict(spec)]
    if isinstance(spec, (list, tuple)):
        decls = []
        for item in spec:
            decls.extend(_normalize_ffi_declarations(item))
        return decls
    raise TypeError(f"Unsupported FFI spec type: {type(spec)!r}")


def register_ffi_declarations(spec, *, reset=False):
    """Register one or more FFI declarations in the global registry."""

    if reset:
        FFI_REGISTRY.clear()
    for decl in _normalize_ffi_declarations(spec):
        if decl.name in FFI_REGISTRY:
            raise ValueError(f"Duplicate FFI declaration for {decl.name}")
        FFI_REGISTRY[decl.name] = decl


def clear_ffi_registry():
    """Remove all registered FFI declarations."""

    FFI_REGISTRY.clear()


def get_registered_ffi_declarations():
    """Return a snapshot of the currently registered declarations."""

    return {name: decl for name, decl in FFI_REGISTRY.items()}


def _scope_path(scope):
    parts = []
    while scope is not None:
        parts.append(scope.name)
        scope = scope.parent
    return ".".join(reversed(parts))


def _stable_id(scope_path, index):
    token = f"{scope_path}:{index}".encode("utf-8")
    return hashlib.blake2s(token, digest_size=6).hexdigest()


def _scope_full_path(scope):
    """Return a human-readable scope path for display."""

    parts = []
    while scope is not None:
        parts.append(scope.name)
        scope = scope.parent
    return " > ".join(reversed(parts))


class Lifetime:
    def __init__(self, owner_scope, identifier):
        self.id = identifier
        self.owner_scope = owner_scope
        self.end_scope = None
        self.borrows = []
        self.owner_node = None

    def __repr__(self):
        end = self.end_scope.name if self.end_scope else "?"
        return f"Life({self.id}@{self.owner_scope.name}->{end})"


class Borrow:
    def __init__(self, kind, target, borrower_scope):
        self.kind = kind
        self.target = target
        self.borrower_scope = borrower_scope

    def __repr__(self):
        return f"{self.kind}→{self.target.id}@{self.borrower_scope.name}"


def _arity_type_name(arity):
    """Return the canonical Totem type name for a constructor of a given arity."""

    return f"ADT<{arity}>"


class Node:
    def __init__(self, op, typ, scope):
        scope_path = _scope_path(scope)
        node_index = len(scope.nodes)
        self.id = _stable_id(scope_path, node_index)
        self.op = op
        self.typ = typ
        self.scope = scope
        life_scope_path = f"{scope_path}.life"
        life_id = _stable_id(life_scope_path, node_index)
        self.owned_life = Lifetime(scope, life_id)
        self.owned_life.owner_node = self
        self.borrows = []
        self.grade = OPS.get(op, {}).get("grade", "pure")
        self.ffi = None
        self.ffi_capabilities = []
        self._apply_ffi_metadata()
        self.meta = {}
        self.arity = 0
        self.update_type()

    def __repr__(self):
        return f"<{self.op}:{self.typ}@{self.scope.name}>"

    def _apply_ffi_metadata(self):
        decl = FFI_REGISTRY.get(self.op)
        if not decl:
            return
        self.ffi = decl
        self.grade = decl.grade
        self.typ = decl.return_type
        self.ffi_capabilities = list(decl.capabilities)
    def update_type(self):
        """Refresh this node's inferred type based on current metadata and borrows."""

        self.arity = len(self.borrows)
        if "fixed_type" in self.meta:
            self.typ = self.meta["fixed_type"]
        elif self.op == "P":
            self.typ = "match"
        else:
            self.typ = _arity_type_name(self.arity)
        return self.typ


class Capability:
    """Linear capability token tracking resource usage."""

    def __init__(
        self,
        kind,
        resource=None,
        *,
        state=None,
        history=None,
        generation=0,
        active=True,
    ):
        self.kind = kind
        self.resource = resource
        self.state = state or {}
        self.history = history or []
        self.generation = generation
        self._active = active

    def evolve(self, action, detail=None, state_updates=None):
        if not self._active:
            raise RuntimeError(f"Capability {self} already consumed")

        new_state = dict(self.state)
        if state_updates:
            for key, value in state_updates.items():
                new_state[key] = value

        new_history = list(self.history)
        new_history.append({"action": action, "detail": detail})

        self._active = False

        return Capability(
            self.kind,
            self.resource,
            state=new_state,
            history=new_history,
            generation=self.generation + 1,
        )

    @property
    def is_active(self):
        return self._active

    def __repr__(self):
        return f"<Capability {self.kind}@{self.generation}>"


@dataclass(frozen=True)
class CapabilityUseResult:
    capability: Capability
    value: object = None


def resolve_value(value):
    if isinstance(value, CapabilityUseResult):
        return value.value
    return value


def extract_capability(value):
    if isinstance(value, CapabilityUseResult):
        return value.capability
    if isinstance(value, Capability):
        return value
    return None


def _clone_list(source):
    return list(source) if source is not None else []


def use_file_read(cap):
    index = cap.state.get("index", 0)
    contents = cap.state.get("contents", [])
    if index < len(contents):
        data = contents[index]
    else:
        data = None
    new_cap = cap.evolve("read", data, {"index": index + 1})
    return CapabilityUseResult(new_cap, data)


def use_file_write(cap, payload):
    writes = _clone_list(cap.state.get("writes", []))
    writes.append(payload)
    new_cap = cap.evolve("write", payload, {"writes": writes})
    return CapabilityUseResult(new_cap, True)


def use_net_send(cap, payload):
    transmissions = _clone_list(cap.state.get("transmissions", []))
    transmissions.append(payload)
    ack = f"sent:{payload}"
    new_cap = cap.evolve("send", payload, {"transmissions": transmissions})
    return CapabilityUseResult(new_cap, ack)


CAPABILITY_FACTORIES = {
    "FileRead": lambda: Capability(
        "FileRead",
        resource="input",
        state={"index": 0, "contents": ["input_data"]},
    ),
    "FileWrite": lambda: Capability(
        "FileWrite",
        resource="output",
        state={"writes": []},
    ),
    "NetSend": lambda: Capability(
        "NetSend",
        resource="socket",
        state={"transmissions": []},
    ),
}


def create_default_environment():
    env = {"__capabilities__": {}}
    for kind, factory in CAPABILITY_FACTORIES.items():
        env["__capabilities__"][kind] = factory()
    return env


def ensure_capability(env, kind):
    caps = env.setdefault("__capabilities__", {})
    if kind not in caps:
        caps[kind] = CAPABILITY_FACTORIES[kind]()
    return caps[kind]


def store_capability(env, kind, capability):
    env.setdefault("__capabilities__", {})[kind] = capability


class IRNode:
    """Lowered SSA-like form."""

    def __init__(self, id, op, typ, grade, args):
        self.id = id
        self.op = op
        self.typ = typ
        self.grade = grade
        self.args = args


class Scope:
    def __init__(self, name, parent=None, *, effect_cap=None, fence=None):
        self.name = name
        self.parent = parent
        self.nodes = []
        self.children = []
        self.lifetimes = []
        self.drops = []
        self.effect_cap = effect_cap
        self.fence = fence
        if parent:
            parent.children.append(self)

    def __repr__(self):
        return f"Scope({self.name})"


class Effect:
    """Graded monad for purity tracking."""

    def __init__(self, grade, value, log=None):
        self.grade = grade
        self.value = value
        self.log = log or []

    def bind(self, fn):
        out = fn(self.value)
        new_idx = max(EFFECT_GRADES.index(self.grade), EFFECT_GRADES.index(out.grade))
        return Effect(EFFECT_GRADES[new_idx], out.value, self.log + out.log)


class MovedValue:
    """Sentinel stored in the environment when a lifetime has been moved."""

    def __init__(self, origin_id):
        self.origin_id = origin_id

    def __repr__(self):
        return f"<moved:{self.origin_id}>"


def read_env_value(env, lifetime_id, default=None):
    """Fetch a lifetime's value while ensuring it has not been moved."""

    if lifetime_id is None:
        return default
    if lifetime_id not in env:
        if default is not None:
            return default
        raise KeyError(f"Unknown lifetime {lifetime_id}")
    val = env[lifetime_id]
    if isinstance(val, MovedValue):
        raise RuntimeError(f"Lifetime {lifetime_id} has been moved and is no longer usable")
    return val


def move_env_value(env, lifetime_id):
    """Mark a lifetime as moved and return its previous value."""

    if lifetime_id is None:
        raise RuntimeError("Cannot move a value without a lifetime identifier")
    if lifetime_id not in env:
        raise KeyError(f"Unknown lifetime {lifetime_id}")
    val = env[lifetime_id]
    if isinstance(val, MovedValue):
        raise RuntimeError(f"Lifetime {lifetime_id} has already been moved")
    env[lifetime_id] = MovedValue(lifetime_id)
    return val


class OwnedMessage:
    """A message that must be moved exactly once across actors."""

    def __init__(self, payload, capability, message_id):
        self.payload = payload
        self.capability = capability
        self.message_id = message_id
        self._moved = False

    def move_payload(self):
        if self._moved:
            raise RuntimeError(f"Message {self.message_id} has already been moved")
        self._moved = True
        return self.payload

    def __repr__(self):
        target = getattr(self.capability, "actor_id", "?")
        return f"<OwnedMessage id={self.message_id}→{target} moved={self._moved}>"


class ActorCapability:
    """Capability used to send messages to a specific actor."""

    def __init__(self, actor_system, actor_id):
        self.actor_system = actor_system
        self.actor_id = actor_id

    def send(self, message):
        return self.actor_system.send(self, message)

    def __repr__(self):
        return f"<Capability {self.actor_id}>"


class Actor:
    """Single actor with a mailbox and effect-local log."""

    def __init__(self, actor_id, behavior):
        self.actor_id = actor_id
        self.behavior = behavior
        self.mailbox = deque()
        self.local_log = []
        self.local_grade_index = EFFECT_GRADES.index("pure")

    def enqueue(self, payload):
        self.mailbox.append(payload)

    def drain(self):
        delivered = 0
        logs = []
        grade_index = self.local_grade_index
        while self.mailbox:
            payload = self.mailbox.popleft()
            effect = self.behavior(payload)
            grade_index = max(grade_index, EFFECT_GRADES.index(effect.grade))
            logs.extend(effect.log)
            delivered += 1
        self.local_grade_index = grade_index
        self.local_log.extend(logs)
        return delivered, logs, grade_index


def default_actor_behavior(payload):
    return Effect("state", {"last_message": payload}, [f"echo:{payload}"])


class ActorSystem:
    """Ownership-safe actor system with move-only message passing."""

    def __init__(self):
        self.actors = {}
        self._actor_counter = 0
        self._message_counter = 0
        self._public_log = []

    def spawn(self, behavior=None):
        behavior = behavior or default_actor_behavior
        actor_id = f"actor_{self._actor_counter}"
        self._actor_counter += 1
        actor = Actor(actor_id, behavior)
        self.actors[actor_id] = actor
        return ActorCapability(self, actor_id)

    def next_message_id(self):
        mid = self._message_counter
        self._message_counter += 1
        return mid

    def send(self, capability, message):
        if message.capability is not capability:
            raise RuntimeError("Message capability does not match the target actor")
        payload = message.move_payload()
        actor = self.actors.get(capability.actor_id)
        if actor is None:
            raise RuntimeError(f"Unknown actor {capability.actor_id}")
        actor.enqueue(payload)
        log_entry = f"send:{capability.actor_id}:msg{message.message_id}"
        return Effect("sys", True, [log_entry])

    def run_until_idle(self):
        delivered = 0
        logs = []
        highest_grade = EFFECT_GRADES.index("pure")

        while True:
            iteration_delivered = 0
            iteration_logs = []
            for actor_id, actor in self.actors.items():
                count, local_logs, grade_idx = actor.drain()
                if not count and not local_logs:
                    continue
                iteration_delivered += count
                highest_grade = max(highest_grade, grade_idx)
                iteration_logs.extend(f"{actor_id}:{entry}" for entry in local_logs)

            if not iteration_delivered and not iteration_logs:
                break

            delivered += iteration_delivered
            logs.extend(iteration_logs)

        prefix = f"run:delivered={delivered}"
        if logs:
            combined = [prefix] + logs
        else:
            combined = [prefix]
        self._public_log = logs
        return Effect("sys", self, combined)

    @property
    def last_public_log(self):
        return list(self._public_log)

class TIRInstruction:
    """Single SSA-like instruction."""

    def __init__(self, id, op, typ, grade, args, scope_path, produces=None metadata=None):    
        self.id = id
        self.op = op
        self.typ = typ
        self.grade = grade
        self.args = args
        self.scope_path = scope_path
        self.produces = produces

    def __repr__(self):
        def fmt_arg(arg):
            if isinstance(arg, dict):
                target = arg.get("target")
                kind = arg.get("kind")
                if kind and target:
                    return f"{kind}:{target}"
                if target:
                    return str(target)
                return json.dumps(arg, sort_keys=True)
            return str(arg)

        args_str = ", ".join(fmt_arg(a) for a in self.args) if self.args else ""
        return f"{self.id} = {self.op}({args_str}) : {self.typ} [{self.grade}] @{self.scope_path}"


class TIRProgram:
    """Flat, typed intermediate representation."""

    def __init__(self):
        self.instructions = []
        self.next_id = 0
        self.constructor_tags = {}
        self.next_tag = 0

    def new_id(self):
        vid = f"v{self.next_id}"
        self.next_id += 1
        return vid

    def emit(self, op, typ, grade, args, scope_path, produces=None):
        vid = self.new_id()
        instr = TIRInstruction(vid, op, typ, grade, args, scope_path, produces, metadata)
        self.instructions.append(instr)
        return vid

    def constructor_tag(self, op, arity):
        key = (op, arity)
        if key not in self.constructor_tags:
            self.constructor_tags[key] = self.next_tag
            self.next_tag += 1
        return self.constructor_tags[key]

    def desugar_pattern_matches(self):
        """Lower MATCH instructions into SWITCHes on constructor tags."""

        lowered = []
        for instr in self.instructions:
            if instr.op != "MATCH":
                lowered.append(instr)
                continue

            cases = instr.metadata.get("cases", [])
            default = instr.metadata.get("default")
            switch_meta = {
                "cases": [
                    {
                        "tag": case.get("tag"),
                        "result": case.get("result"),
                        "constructor": case.get("constructor"),
                    }
                    for case in cases
                ]
            }
            if default is not None:
                switch_meta["default"] = default

            lowered.append(
                TIRInstruction(
                    instr.id,
                    "SWITCH",
                    instr.typ,
                    instr.grade,
                    instr.args,
                    instr.scope_path,
                    switch_meta,
                )
            )

        self.instructions = lowered
        return self

    def __repr__(self):
        return "\n".join(map(str, self.instructions))


def _mlir_type(typ):
    """Map Totem types to MLIR types."""

    mapping = {
        "int32": "i32",
        "int64": "i64",
        "float": "f32",
        "double": "f64",
    }
    return mapping.get(typ, "i32")


def emit_mlir_module(tir):
    """Lower a TIR program to a textual MLIR module."""

    lattice = ", ".join(f'"{grade}"' for grade in EFFECT_GRADES)
    lines = [
        f"module attributes {{totem.effect_lattice = [{lattice}]}} {{",
        "  func.func @main() -> () {",
    ]

    value_map = {}

    for instr in tir.instructions:
        result_name = instr.id
        operands = []
        operand_types = []
        borrow_kinds = []

        for arg in instr.args:
            if isinstance(arg, dict):
                target = arg.get("target")
                kind = arg.get("kind")
            else:
                target = arg
                kind = None

            if not target:
                continue

            operand = value_map.get(target, target)
            operands.append(f"%{operand}")
            operand_types.append(_mlir_type(instr.typ))
            if kind:
                borrow_kinds.append(f'"{kind}"')

        operand_sig = ", ".join(operand_types)
        if not operand_sig:
            operand_sig = ""
        else:
            operand_sig = f"{operand_sig}"

        attrs = [f'grade = "{instr.grade}"']
        if borrow_kinds:
            attrs.append(f"borrow_kinds = [{', '.join(borrow_kinds)}]")

        attr_str = " " + "{" + ", ".join(attrs) + "}" if attrs else ""

        operand_list = ", ".join(operands)
        line = (
            f"    %{result_name} = \"totem.{instr.op.lower()}\"({operand_list}) : "
            f"({operand_sig}) -> {_mlir_type(instr.typ)}{attr_str}"
        )
        lines.append(line.rstrip())

        value_map[instr.id] = result_name
        if instr.produces:
            value_map[instr.produces] = result_name

    lines.append("    func.return")
    lines.append("  }")
    lines.append("}")

    return "\n".join(lines)


PURE_CONSTANTS = {
    "A": 1,
    "D": 2,
    "F": 5,
}


def emit_llvm_ir(tir):
    """Emit a simple LLVM IR view for the pure portion of a TIR program."""

    pure_instrs = [instr for instr in tir.instructions if instr.grade == "pure"]
    if not pure_instrs:
        return "; Totem program has no pure segment to lower"

    lines = [
        "; Totem pure segment lowered to LLVM IR",
        "define void @totem_main() {",
        "entry:",
    ]

    value_map = {}
    declared = set()

    def map_operand(target):
        return f"%{value_map.get(target, target)}"

    for instr in pure_instrs:
        result_name = instr.id

        if instr.op in PURE_CONSTANTS:
            const_val = PURE_CONSTANTS[instr.op]
            lines.append(f"  %{result_name} = add i32 0, {const_val}")
        else:
            operands = []
            for arg in instr.args:
                if isinstance(arg, dict):
                    target = arg.get("target")
                else:
                    target = arg
                if not target:
                    continue
                operands.append(map_operand(target))

            operand_parts = [f"i32 {op}" for op in operands]
            callee = f"@totem_{instr.op.lower()}"
            declared.add(callee)
            call_operands = ", ".join(operand_parts)
            lines.append(
                f"  %{result_name} = call i32 {callee}({call_operands})"
                if call_operands
                else f"  %{result_name} = call i32 {callee}()"
            )

        value_map[instr.id] = result_name
        if instr.produces:
            value_map[instr.produces] = result_name

    lines.append("  ret void")
    lines.append("}")

    for callee in sorted(declared):
        lines.append(f"declare i32 {callee}(...)")

    return "\n".join(lines).rstrip()
class BytecodeInstruction:
    """Executable instruction in the bytecode VM."""

    __slots__ = ("origin_id", "op", "grade", "args", "produces")

    def __init__(self, origin_id, op, grade, args=None, produces=None):
        self.origin_id = origin_id
        self.op = op
        self.grade = grade
        self.args = args or []
        self.produces = produces


class BytecodeProgram:
    """Linear bytecode representation assembled from TIR."""

    def __init__(self, instructions=None):
        self.instructions = instructions or []

    def append(self, instruction):
        self.instructions.append(instruction)


class BytecodeResult:
    """Execution artefact from the bytecode VM."""

    def __init__(self, grade, log, stack, env):
        self.grade = grade
        self.log = log
        self.stack = stack
        self.env = env


class BytecodeVM:
    """A minimal stack-based interpreter for Totem TIR."""

    def __init__(self):
        self.stack = []
        self.env = {}
        self.log = []
        self._effect_index = 0

    def execute(self, program):
        for instr in program.instructions:
            self._step(instr)

        final_grade = EFFECT_GRADES[self._effect_index]
        return BytecodeResult(final_grade, list(self.log), list(self.stack), dict(self.env))

    # -- internal helpers -------------------------------------------------

    def _step(self, instr):
        grade_index = self._grade_index(instr.grade)
        self._effect_index = max(self._effect_index, grade_index)

        value, log_entries = self._apply_operation(instr)

        self.stack.append(value)
        self.env[instr.origin_id] = value
        if instr.produces:
            self.env[instr.produces] = value

        if log_entries:
            if isinstance(log_entries, (list, tuple)):
                self.log.extend(log_entries)
            else:
                self.log.append(log_entries)

    def _grade_index(self, grade):
        try:
            return EFFECT_GRADES.index(grade)
        except ValueError:
            return 0

    def _apply_operation(self, instr):
        op = instr.op

        if op == "A":
            value = 1
            return value, [f"A:{value}"]
        if op == "B":
            self.env["counter"] = self.env.get("counter", 0) + 1
            value = self.env["counter"]
            return value, [f"B:inc->{value}"]
        if op == "C":
            value = "input_data"
            return value, [f"C:read->{value}"]
        if op == "D":
            value = 2
            return value, [f"D:{value}"]
        if op == "E":
            base = 0
            if instr.args:
                target = instr.args[0][1]
                base = self.env.get(target, 0)
            value = base + 3
            return value, [f"E:{value}"]
        if op == "F":
            value = 5
            return value, [f"F:{value}"]
        if op == "G":
            target = instr.args[0][1] if instr.args else None
            borrowed = self.env.get(target, "?")
            value = True
            return value, [f"G:write({borrowed})"]

        # Fallback: produce zero value with a log entry for traceability.
        value = 0
        return value, [f"{op}:{value}"]


def assemble_bytecode(tir):
    """Linearise a TIR program into bytecode instructions."""

    program = BytecodeProgram()
    for instr in tir.instructions:
        args = []
        for arg in instr.args:
            if isinstance(arg, dict):
                args.append((arg.get("kind"), arg.get("target")))
            else:
                args.append((None, arg))
        program.append(BytecodeInstruction(instr.id, instr.op, instr.grade, args, instr.produces))
    return program


def run_bytecode(program):
    """Execute a BytecodeProgram and return the resulting effect/log/stack."""

    vm = BytecodeVM()
    return vm.execute(program)


class MetaObject:
    """A serializable reflection of a Totem runtime object."""

    def __init__(self, kind, data):
        self.kind = kind
        self.data = data

    def __repr__(self):
        if self.kind == "Node":
            n = self.data
            return f"<MetaNode {n.op}:{n.typ}@{n.scope.name} [{n.grade}]>"
        if self.kind == "Scope":
            s = self.data
            return f"<MetaScope {s.name} nodes={len(s.nodes)}>"
        if self.kind == "TIR":
            t = self.data
            return f"<MetaTIR {len(t.instructions)} instrs>"
        return f"<MetaObject {self.kind}>"

    def to_dict(self):
        """Return a JSON-safe representation."""
        if self.kind == "TIR":
            return [instr.__dict__ for instr in self.data.instructions]
        if self.kind in ("Node", "Scope"):
            return self.data.__dict__
        return {"kind": self.kind}


def structural_decompress(src):
    """Build scope tree and typed node graph from raw characters."""

    def combine_caps(parent_cap, new_cap):
        if parent_cap is None:
            return new_cap
        if new_cap is None:
            return parent_cap
        parent_idx = EFFECT_GRADES.index(parent_cap)
        new_idx = EFFECT_GRADES.index(new_cap)
        return EFFECT_GRADES[min(parent_idx, new_idx)]

    root = Scope("root")
    stack = [(root, None, None)]  # (scope, expected_closer, opener)
    last_node = None

    openers = {
        "{": {"close": "}", "limit": None, "prefix": "scope", "label": "{}"},
        "(": {"close": ")", "limit": "pure", "prefix": "pure", "label": "()"},
        "[": {"close": "]", "limit": "state", "prefix": "state", "label": "[]"},
        "<": {"close": ">", "limit": "io", "prefix": "io", "label": "<>"},
    }

    closers = {info["close"]: opener for opener, info in openers.items()}

    for ch in src:
        current = stack[-1][0]

        if ch in openers:
            info = openers[ch]
            inherited_cap = combine_caps(current.effect_cap, info["limit"])
            name = f"{info['prefix']}_{len(current.children)}"
            s = Scope(
                name,
                current,
                effect_cap=inherited_cap,
                fence=info["label"],
            )
            stack.append((s, info["close"], ch))
        elif ch in closers:
            if len(stack) == 1:
                raise ValueError(f"Unmatched closing fence '{ch}'")
            scope, expected, opener = stack.pop()
            if ch != expected:
                raise ValueError(
                    f"Mismatched fence: opened with '{opener}' but closed with '{ch}'"
                )
            for n in scope.nodes:
                n.owned_life.end_scope = scope
                scope.lifetimes.append(n.owned_life)
                scope.drops.append(n.owned_life)
        elif ch.isalpha():
            node = Node(op=ch.upper(), typ="int32", scope=current)
            cap = current.effect_cap
            if cap is not None:
                node_idx = EFFECT_GRADES.index(node.grade)
                cap_idx = EFFECT_GRADES.index(cap)
                if node_idx > cap_idx:
                    fence = current.fence or "scope"
                    raise ValueError(
                        f"Effect grade '{node.grade}' exceeds '{cap}' fence in {fence}"
                    )
            current.nodes.append(node)

            if last_node and last_node.scope == current:
                kind = "mut" if ord(ch) % 2 == 0 else "shared"
                b = Borrow(kind, last_node.owned_life, current)
                node.borrows.append(b)
                last_node.owned_life.borrows.append(b)
            node.update_type()
            last_node = node

    if len(stack) != 1:
        _, expected, opener = stack[-1]
        raise ValueError(f"Unclosed fence '{opener}' expected '{expected}'")

    return root


def check_aliasing(scope, errors):
    for life in scope.lifetimes:
        mut_borrows = [b for b in life.borrows if b.kind == "mut"]
        shared_borrows = [b for b in life.borrows if b.kind == "shared"]

        if mut_borrows and shared_borrows:
            errors.append(f"Aliasing violation on {life.id} in {scope.name}")
        if len(mut_borrows) > 1:
            errors.append(f"Multiple mutable borrows of {life.id} in {scope.name}")

    for child in scope.children:
        check_aliasing(child, errors)


def check_lifetimes(scope, errors):
    for life in scope.lifetimes:
        for b in life.borrows:
            if _scope_depth(b.borrower_scope) > _scope_depth(life.end_scope):
                errors.append(f"Borrow {b} outlives {life.id}")
    for child in scope.children:
        check_lifetimes(child, errors)


def verify_ffi_calls(scope, errors):
    """Ensure all FFI-backed nodes match their declared metadata."""

    for node in scope.nodes:
        decl = getattr(node, "ffi", None)
        if decl:
            actual_arity = len(node.borrows)
            if actual_arity != decl.arity:
                errors.append(
                    f"FFI {decl.name} arity mismatch: expected {decl.arity}, got {actual_arity}"
                )
            for idx, (expected_type, borrow) in enumerate(zip(decl.arg_types, node.borrows)):
                target_node = getattr(borrow.target, "owner_node", None)
                actual_type = getattr(target_node, "typ", None)
                if actual_type and actual_type != expected_type:
                    errors.append(
                        f"FFI {decl.name} argument {idx} expects {expected_type} but got {actual_type}"
                    )
            if node.typ != decl.return_type:
                errors.append(
                    f"FFI {decl.name} return type mismatch: expected {decl.return_type}, got {node.typ}"
                )
            if node.grade != decl.grade:
                errors.append(
                    f"FFI {decl.name} grade mismatch: expected {decl.grade}, got {node.grade}"
                )
    for child in scope.children:
        verify_ffi_calls(child, errors)


def _scope_depth(scope):
    d = 0
    while scope.parent:
        d += 1
        scope = scope.parent
    return d


def compute_scope_grades(scope, grades=None):
    """Populate a mapping of Scope → grade index."""

    if grades is None:
        grades = {}

    idx = 0
    for node in scope.nodes:
        idx = max(idx, EFFECT_GRADES.index(node.grade))
    for child in scope.children:
        child_idx = compute_scope_grades(child, grades)
        idx = max(idx, child_idx)

    grades[scope] = idx
    return idx


def _collect_grade_cut(scope, target_idx, grades):
    """Return nodes responsible for lifting this scope to the target grade."""

    contributors = []

    for node in scope.nodes:
        node_idx = EFFECT_GRADES.index(node.grade)
        if node_idx >= target_idx:
            contributors.append(node)

    for child in scope.children:
        if grades.get(child, -1) >= target_idx:
            contributors.extend(_collect_grade_cut(child, target_idx, grades))

    return contributors


def explain_grade(root_scope, target_grade):
    """Compute nodes that raise the program to ``target_grade``."""

    grade = target_grade.lower()
    if grade not in EFFECT_GRADES:
        raise ValueError(f"Unknown grade '{target_grade}'. Choose from {EFFECT_GRADES}.")

    target_idx = EFFECT_GRADES.index(grade)
    grades = {}
    compute_scope_grades(root_scope, grades)
    root_idx = grades.get(root_scope, 0)

    if root_idx < target_idx:
        return {
            "achieved": False,
            "final_grade": EFFECT_GRADES[root_idx],
            "nodes": [],
        }

    contributors = _collect_grade_cut(root_scope, target_idx, grades)
    seen = set()
    unique_nodes = []
    for node in contributors:
        if node.id in seen:
            continue
        seen.add(node.id)
        unique_nodes.append(node)

    unique_nodes.sort(key=lambda n: (_scope_path(n.scope), n.id))

    return {
        "achieved": True,
        "final_grade": EFFECT_GRADES[root_idx],
        "nodes": unique_nodes,
    }


def _index_lifetimes(root_scope):
    """Return lookup tables for lifetimes, nodes, and borrow origins."""

    lifetime_by_id = {}
    owner_node = {}
    borrow_owners = {}

    for scope in iter_scopes(root_scope):
        for node in scope.nodes:
            life = node.owned_life
            lifetime_by_id[life.id] = life
            owner_node[life.id] = node
            for borrow in node.borrows:
                borrow_owners[borrow] = node

    node_by_id = {node.id: node for node in owner_node.values()}

    return lifetime_by_id, owner_node, node_by_id, borrow_owners


def explain_borrow(root_scope, identifier):
    """Return a nested description of a borrow chain for ``identifier``."""

    lifetime_by_id, owner_node, node_by_id, borrow_owners = _index_lifetimes(
        root_scope
    )

    target_life = None

    if identifier in lifetime_by_id:
        target_life = lifetime_by_id[identifier]
    elif identifier in node_by_id:
        target_life = node_by_id[identifier].owned_life
    else:
        return {
            "found": False,
            "identifier": identifier,
            "lines": [],
        }

    def describe_lifetime(life, indent=0, seen=None):
        if seen is None:
            seen = set()
        prefix = "  " * indent
        lines = []

        scope_line = _scope_full_path(life.owner_scope)
        end_line = (
            _scope_full_path(life.end_scope)
            if life.end_scope is not None
            else "?"
        )
        owner = owner_node.get(life.id)
        owner_label = (
            f"node {owner.op} ({owner.id})"
            if owner is not None
            else "<unknown node>"
        )
        lines.append(
            f"{prefix}Lifetime {life.id} owned by {owner_label} in {scope_line}, ends at {end_line}"
        )

        if life.id in seen:
            lines.append(f"{prefix}  ↺ cycle detected, stopping traversal")
            return lines

        seen.add(life.id)

        if life.borrows:
            lines.append(f"{prefix}  Borrows:")
        for borrow in life.borrows:
            borrower = borrow_owners.get(borrow)
            borrower_label = (
                f"node {borrower.op} ({borrower.id})"
                if borrower is not None
                else "<unknown node>"
            )
            borrower_scope = _scope_full_path(borrow.borrower_scope)
            outlives = ""
            if life.end_scope is not None and _scope_depth(borrow.borrower_scope) > _scope_depth(
                life.end_scope
            ):
                outlives = " (⚠ outlives owner scope)"

            lines.append(
                f"{prefix}    - {borrow.kind} borrow by {borrower_label} at {borrower_scope}{outlives}"
            )
            if borrower is not None:
                lines.extend(describe_lifetime(borrower.owned_life, indent + 3, seen))

        seen.remove(life.id)
        return lines

    lines = describe_lifetime(target_life)
    return {
        "found": True,
        "identifier": identifier,
        "lines": lines,
    }


def visualize_graph(root):
    """Render the decompressed scope graph with color-coded purity and lifetime->borrow edges."""
    if nx is None or plt is None:
        raise RuntimeError("Visualization requires networkx and matplotlib to be installed")

    G = nx.DiGraph()
    lifetime_nodes_added = set()

    def add_lifetime_node(life):
        lid = f"L:{life.id}"
        if lid in lifetime_nodes_added:
            return lid
        G.add_node(lid, label=f"L {life.id}", color="#d3d3d3")
        lifetime_nodes_added.add(lid)
        return lid

    def walk(scope):
        for n in scope.nodes:
            color = GRADE_COLORS.get(getattr(n, "grade", "pure"), "#B0BEC5")

            G.add_node(n.id, label=f"{n.op}\n[{n.grade}]", color=color)

            for b in n.borrows:
                lnode = add_lifetime_node(b.target)
                G.add_edge(lnode, n.id, style="dashed")

        for child in scope.children:
            walk(child)

    walk(root)

    node_colors = [G.nodes[n].get("color", "#d3d3d3") for n in G.nodes]
    node_labels = {n: G.nodes[n].get("label", str(n)) for n in G.nodes}

    pos = nx.spring_layout(G, seed=42)
    nx.draw(
        G,
        pos,
        with_labels=True,
        labels=node_labels,
        node_color=node_colors,
        edgecolors="black",
        font_size=8,
    )

    dashed = [(u, v) for (u, v, d) in G.edges(data=True) if d.get("style") == "dashed"]
    nx.draw_networkx_edges(G, pos, edgelist=dashed, style="dashed")

    plt.title("Totem Program Graph — purity & lifetimes")
    plt.show()


def iter_scopes(scope):
    """Yield a scope and all descendants in depth-first order."""
    yield scope
    for child in scope.children:
        yield from iter_scopes(child)


def export_graphviz(root, output_path):
    """Export a Graphviz SVG with scope clusters and lifetime borrow edges."""
    import pydot

    if pydot is None:
        raise RuntimeError("Graphviz export requires the optional pydot dependency")

    import pydot

    import pydot

    try:
        import pydot
    except ImportError as exc:  # pragma: no cover - optional dependency
        raise RuntimeError("Graphviz export requires pydot to be installed") from exc

    import pydot

    graph = pydot.Dot(
        "totem_scopes",
        graph_type="digraph",
        rankdir="LR",
        splines="spline",
        fontname="Helvetica",
    )

    lifetime_nodes = {}

    def build_cluster(scope, path):
        cluster_name = f"cluster_{path.replace('.', '_')}"
        cluster = pydot.Cluster(
            cluster_name,
            label=path,
            color="#7f8c8d",
            fontname="Helvetica",
            fontsize="10",
            style="rounded",
        )

        for node in scope.nodes:
            color = GRADE_COLORS.get(node.grade, "#B0BEC5")
            node_label = f"{node.op}\\n[{node.grade}]"
            graph_node = pydot.Node(
                node.id,
                label=node_label,
                shape="box",
                style="filled",
                fillcolor=color,
                color="#34495e",
                fontname="Helvetica",
            )
            cluster.add_node(graph_node)

            life = node.owned_life
            lid = f"life_{life.id}"
            if lid not in lifetime_nodes:
                lifetime_nodes[lid] = pydot.Node(
                    lid,
                    label=f"L {life.id}",
                    shape="ellipse",
                    style="dashed",
                    color="#7f8c8d",
                    fontname="Helvetica",
                )
            cluster.add_node(lifetime_nodes[lid])

        for child in scope.children:
            child_path = f"{path}.{child.name}"
            cluster.add_subgraph(build_cluster(child, child_path))

        return cluster

    graph.add_subgraph(build_cluster(root, "root"))

    for scope in iter_scopes(root):
        for node in scope.nodes:
            for borrow in node.borrows:
                src = f"life_{borrow.target.id}"
                graph.add_edge(
                    pydot.Edge(
                        src,
                        node.id,
                        style="dashed",
                        color="#7f8c8d",
                        penwidth="1.2",
                        arrowsize="0.8",
                    )
                )

    output_path = Path(output_path)
    if output_path.parent and not output_path.parent.exists():
        output_path.parent.mkdir(parents=True, exist_ok=True)

    graph.write_svg(str(output_path))
    print(f"  ✓ Graphviz visualization exported → {output_path}")


def print_scopes(scope, indent=0):
    pad = "  " * indent
    print(f"{pad}{scope}")
    for n in scope.nodes:
        print(f"{pad}  {n} owns {n.owned_life}  [{n.grade}]")
        for b in n.borrows:
            print(f"{pad}    borrow {b}")
    for child in scope.children:
        print_scopes(child, indent + 1)
    if scope.drops:
        print(f"{pad}  drops {[l.id for l in scope.drops]}")


def evaluate_node(node, env):
    """
    Execute one node and return an Effect.
    For now, each op just produces a numeric or string value to illustrate
    monadic propagation.
    """
    op = node.op
    grade = node.grade

    def lift(val):
        return Effect(grade, val, [f"{op}:{val}"])

    if node.ffi:
        log = f"FFI:{node.ffi.name}"
        if node.ffi_capabilities:
            log += f" requires {', '.join(node.ffi_capabilities)}"
        return Effect(node.grade, None, [log])

    # Meta-level operations (demo)
    if op == "M":  # reflect current TIR
        tir = build_tir(node.scope)
        return Effect("meta", reflect(tir), [f"M:reflect({len(tir.instructions)})"])
    elif op == "N":  # dynamically emit a node into TIR
        tir = build_tir(node.scope)
        meta_instr = meta_emit(tir, "X", "int32", "pure")
        return Effect("meta", meta_instr, [f"N:emit({meta_instr})"])
    elif op == "O":  # run optimizer (meta)
        tir = build_tir(node.scope)
        optimized = optimize_tir(tir)
        return Effect(
            "meta", reflect(optimized), [f"O:optimize({len(optimized.instructions)} instrs)"]
        )

    # demo semantics
    if op == "A":  # pure constant
        return lift(1)
    elif op == "B":  # stateful increment
        env["counter"] = env.get("counter", 0) + 1
        return Effect("state", env["counter"], [f"B:inc->{env['counter']}"])
    elif op == "C":  # IO read (simulated)
        borrowed_cap = None
        if node.borrows:
            borrowed_cap = extract_capability(env.get(node.borrows[0].target.id))
        capability = borrowed_cap or ensure_capability(env, "FileRead")
        result = use_file_read(capability)
        store_capability(env, "FileRead", result.capability)
        log_val = result.value if result.value is not None else "EOF"
        return Effect("io", result, [f"C:read->{log_val}"])
    elif op == "D":
        return lift(2)
    elif op == "E":
        # use borrowed value if available
        src = node.borrows[0].target.id if node.borrows else None
        base = read_env_value(env, src, 0)
        try:
            val = base + 3
        except TypeError:
            val = 3
        return lift(val)
    elif op == "F":
        return lift(5)
    elif op == "G":  # IO write (simulated)
        borrow_id = node.borrows[0].target.id if node.borrows else None
        msg = f"G:write({read_env_value(env, borrow_id, '?')})"
        return Effect("io", True, [msg])
    elif op == "H":  # create an actor system
        system = ActorSystem()
        return Effect("sys", system, ["H:actors"])
    elif op == "J":  # spawn an actor and return capability
        if not node.borrows:
            raise RuntimeError("J requires borrowing an actor system")
        system = read_env_value(env, node.borrows[0].target.id)
        if not isinstance(system, ActorSystem):
            raise RuntimeError("J expects an ActorSystem as input")
        capability = system.spawn()
        return Effect("sys", capability, [f"J:spawn({capability.actor_id})"])
    elif op == "K":  # craft a move-only message for a capability
        if not node.borrows:
            raise RuntimeError("K requires borrowing an actor capability")
        capability = read_env_value(env, node.borrows[0].target.id)
        if not isinstance(capability, ActorCapability):
            raise RuntimeError("K expects an ActorCapability as input")
        message_id = capability.actor_system.next_message_id()
        payload = {"message": message_id, "to": capability.actor_id}
        message = OwnedMessage(payload, capability, message_id)
        return Effect("pure", message, [f"K:msg({capability.actor_id},id={message_id})"])
    elif op == "L":  # move the message into the actor system
        if not node.borrows:
            raise RuntimeError("L requires moving an OwnedMessage")
        borrow_id = node.borrows[0].target.id
        message = move_env_value(env, borrow_id)
        if not isinstance(message, OwnedMessage):
            raise RuntimeError("L expects an OwnedMessage to send")
        capability = message.capability
        send_effect = capability.send(message)
        logs = [
            f"L:send({capability.actor_id},id={message.message_id})",
            *send_effect.log,
        ]
        return Effect("sys", capability.actor_system, logs)
    elif op == "P":  # run all actors until their queues are drained
        if not node.borrows:
            raise RuntimeError("P requires borrowing an actor system")
        system = read_env_value(env, node.borrows[0].target.id)
        if not isinstance(system, ActorSystem):
            raise RuntimeError("P expects an ActorSystem as input")
        run_effect = system.run_until_idle()
        logs = ["P:run"] + run_effect.log
        return Effect("sys", system, logs)
    else:
        return lift(0)


def evaluate_scope(scope, env=None):
    """
    Evaluate a scope: every node returns an Effect.
    The scope's total grade is the max grade of its children.
    """
    if env is None:
        env = create_default_environment()
    else:
        caps = env.setdefault("__capabilities__", {})
        for kind, factory in CAPABILITY_FACTORIES.items():
            if kind not in caps:
                caps[kind] = factory()
    effects = []
    scope_grade_index = 0

    for node in scope.nodes:
        eff = evaluate_node(node, env)
        env[node.owned_life.id] = eff.value
        effects.append(eff)
        scope_grade_index = max(scope_grade_index, EFFECT_GRADES.index(eff.grade))

    for child in scope.children:
        sub_eff = evaluate_scope(child, env)
        effects.append(sub_eff)
        scope_grade_index = max(scope_grade_index, EFFECT_GRADES.index(sub_eff.grade))

    combined_log = sum((e.log for e in effects), [])
    final_grade = EFFECT_GRADES[scope_grade_index]
    return Effect(final_grade, None, combined_log)


def scope_to_dict(scope):
    """Recursively convert a Scope tree to a serializable dict."""
    return {
        "name": scope.name,
        "effect_cap": scope.effect_cap,
        "fence": scope.fence,
        "lifetimes": [
            {
                "id": l.id,
                "owner_scope": l.owner_scope.name,
                "end_scope": l.end_scope.name if l.end_scope else None,
                "borrows": [
                    {
                        "kind": b.kind,
                        "target": b.target.id,
                        "borrower_scope": b.borrower_scope.name,
                    }
                    for b in l.borrows
                ],
            }
            for l in scope.lifetimes
        ],
        "nodes": [
            {
                "id": n.id,
                "op": n.op,
                "type": n.typ,
                "arity": n.arity,
                "grade": n.grade,
                "lifetime_id": n.owned_life.id,
                "meta": n.meta,
                "borrows": [
                    {
                        "kind": b.kind,
                        "target": b.target.id,
                        "borrower_scope": b.borrower_scope.name,
                    }
                    for b in n.borrows
                ],
            }
            for n in scope.nodes
        ],
        "drops": [l.id for l in scope.drops],
        "children": [scope_to_dict(child) for child in scope.children],
    }


<<<<<<< HEAD
def _certificate_payload_digest(payload):
    """Return a stable digest for certificate payloads."""

    data = json.dumps(payload, sort_keys=True, separators=(",", ":")).encode("utf-8")
    return hashlib.sha256(data).hexdigest()


def _collect_aliasing_payload(scope):
    lifetimes = []
    lifetime_counts = {}
    node_lifetimes = []
    borrows = []

    for sc in iter_scopes(scope):
        scope_path = _scope_path(sc)
        for life in sc.lifetimes:
            record = {
                "id": life.id,
                "owner": scope_path,
                "end": life.end_scope.name if life.end_scope else None,
            }
            lifetimes.append(record)
            lifetime_counts[life.id] = lifetime_counts.get(life.id, 0) + 1

        for node in sc.nodes:
            node_lifetimes.append(
                {
                    "node": node.id,
                    "owned_lifetime": node.owned_life.id,
                    "scope": scope_path,
                }
            )
            for borrow in node.borrows:
                borrows.append(
                    {
                        "node": node.id,
                        "kind": borrow.kind,
                        "target": borrow.target.id,
                    }
                )

    lifetimes.sort(key=lambda x: (x["id"], x["owner"], x.get("end")))
    node_lifetimes.sort(
        key=lambda x: (x["node"], x["owned_lifetime"], x["scope"])
    )
    borrows.sort(key=lambda x: (x["node"], x["kind"], x["target"]))

    duplicates = sorted([lid for lid, count in lifetime_counts.items() if count > 1])
    declared = {life["id"] for life in lifetimes}
    dangling = sorted({b["target"] for b in borrows if b["target"] not in declared})

    alias_errors = []
    check_aliasing(scope, alias_errors)

    payload = {
        "lifetimes": lifetimes,
        "node_lifetimes": node_lifetimes,
        "borrows": borrows,
        "duplicate_lifetimes": duplicates,
        "dangling_borrows": dangling,
        "alias_errors": alias_errors,
    }

    ok = not duplicates and not dangling and not alias_errors

    summary = {
        "lifetimes": len(lifetimes),
        "node_lifetimes": len(node_lifetimes),
        "borrows": len(borrows),
        "duplicate_lifetimes": duplicates,
        "dangling_borrows": dangling,
        "alias_errors": alias_errors,
    }

    return {
        "statement": "All borrows reference valid lifetimes without aliasing conflicts.",
        "payload_digest": _certificate_payload_digest(payload),
        "summary": summary,
        "ok": ok,
    }


def _collect_grade_payload(scope):
    node_entries = []
    max_grade_index = 0

    for sc in iter_scopes(scope):
        for node in sc.nodes:
            node_entries.append({"id": node.id, "grade": node.grade})
            max_grade_index = max(max_grade_index, EFFECT_GRADES.index(node.grade))

    node_entries.sort(key=lambda x: x["id"])
    computed_grade = EFFECT_GRADES[max_grade_index] if node_entries else EFFECT_GRADES[0]

    payload = {
        "node_grades": node_entries,
        "computed_grade": computed_grade,
    }

    return payload


def _grade_certificate(scope, reported_grade):
    payload = _collect_grade_payload(scope)
    computed_grade = payload["computed_grade"]
    ok = reported_grade == computed_grade

    summary = {
        "node_count": len(payload["node_grades"]),
        "computed_grade": computed_grade,
        "reported_grade": reported_grade,
    }

    return {
        "statement": "Program grade matches the maximum grade of its nodes.",
        "payload_digest": _certificate_payload_digest(payload),
        "summary": summary,
        "ok": ok,
    }


def build_bitcode_certificates(scope, final_grade):
    aliasing = _collect_aliasing_payload(scope)
    if not aliasing["ok"]:
        raise ValueError(f"Alias analysis failed: {aliasing['summary']}")

    grade = _grade_certificate(scope, final_grade)
    if not grade["ok"]:
        raise ValueError(
            "Effect grade proof failed: "
            f"expected {grade['summary']['computed_grade']} got {final_grade}"
        )

    return {"aliasing": aliasing, "grades": grade}
=======
def _node_to_dict(node):
    entry = {
        "id": node.id,
        "op": node.op,
        "type": node.typ,
        "grade": node.grade,
        "lifetime_id": node.owned_life.id,
        "borrows": [
            {
                "kind": b.kind,
                "target": b.target.id,
                "borrower_scope": b.borrower_scope.name,
            }
            for b in node.borrows
        ],
    }
    if node.ffi:
        entry["ffi"] = node.ffi.to_dict()
    if node.ffi_capabilities:
        entry["ffi_capabilities"] = list(node.ffi_capabilities)
    return entry
>>>>>>> fd7c384c


def build_bitcode_document(scope, result_effect):
    """Create an in-memory Totem Bitcode representation."""

    certificates = build_bitcode_certificates(scope, result_effect.grade)

    return {
        "totem_version": "0.5",
        "timestamp": datetime.utcnow().isoformat() + "Z",
        "root_scope": scope_to_dict(scope),
        "evaluation": {
            "final_grade": result_effect.grade,
            "log": result_effect.log,
        },
        "certificates": certificates,
    }


def write_bitcode_document(doc, filename):
    """Persist a Totem Bitcode document to disk."""

    with open(filename, "w", encoding="utf-8") as f:
        json.dump(doc, f, indent=2)
    print(f"  ✓ Totem Bitcode exported → {filename}")
    return doc


def export_totem_bitcode(scope, result_effect, filename="program.totem.json"):
    """Serialize full program state and evaluation result to JSON."""
    doc = build_bitcode_document(scope, result_effect)
    return write_bitcode_document(doc, filename)


def load_totem_bitcode(filename):
    """Load a serialized Totem Bitcode JSON (for later reconstruction)."""
    with open(filename, "r", encoding="utf-8") as f:
        doc = json.load(f)
    verify_bitcode_document(doc)
    return doc


def reconstruct_scope(scope_dict, parent=None):
    """Rebuild a full Scope tree (with lifetimes and borrows) from a dictionary."""
    scope = Scope(
        scope_dict["name"],
        parent,
        effect_cap=scope_dict.get("effect_cap"),
        fence=scope_dict.get("fence"),
    )

    # First, create all nodes and lifetimes
    life_map = {}
    for ninfo in scope_dict["nodes"]:
        node = Node(ninfo["op"], ninfo["type"], scope)
        node.id = ninfo["id"]
        node.grade = ninfo["grade"]
        node.typ = ninfo["type"]
        node.owned_life.id = ninfo["lifetime_id"]
        node.meta = ninfo.get("meta", {}) or {}
        node.arity = ninfo.get("arity", 0)
        life_map[node.owned_life.id] = node.owned_life
        ffi_info = ninfo.get("ffi")
        if ffi_info:
            node.ffi = FFIDeclaration.from_dict(ffi_info)
            node.ffi_capabilities = list(node.ffi.capabilities)
            node.grade = node.ffi.grade
            node.typ = node.ffi.return_type
        elif ninfo.get("ffi_capabilities"):
            node.ffi_capabilities = list(ninfo["ffi_capabilities"])
        scope.nodes.append(node)

    # Rebuild lifetimes (for visualization/debug)
    for linfo in scope_dict.get("lifetimes", []):
        l = Lifetime(scope, linfo["id"])
        l.owner_scope = scope
        end_name = linfo.get("end_scope")
        if end_name:
            target = scope
            while target and target.name != end_name:
                target = target.parent
            l.end_scope = target
        scope.lifetimes.append(l)
        life_map[l.id] = l

    # Now reconstruct borrows
    for ninfo, node in zip(scope_dict["nodes"], scope.nodes):
        for binfo in ninfo.get("borrows", []):
            target_life = life_map.get(binfo["target"])
            if target_life:
                b = Borrow(binfo["kind"], target_life, scope)
                node.borrows.append(b)
                target_life.borrows.append(b)
        node.update_type()

    # Drops
    for did in scope_dict.get("drops", []):
        if did in life_map:
            scope.drops.append(life_map[did])

    # Recurse into children
    for child_dict in scope_dict.get("children", []):
        reconstruct_scope(child_dict, scope)

    return scope


def _validate_certificate(name, stored, expected):
    if not stored:
        raise ValueError(f"Bitcode missing {name} certificate")

    if stored.get("payload_digest") != expected["payload_digest"]:
        raise ValueError(f"{name} certificate digest mismatch")

    if stored.get("summary") != expected["summary"]:
        raise ValueError(f"{name} certificate summary mismatch")

    if not stored.get("ok"):
        raise ValueError(f"{name} certificate indicates failure: {stored['summary']}")

    if not expected.get("ok"):
        raise ValueError(f"{name} certificate recomputation failed: {expected['summary']}")


def verify_bitcode_document(doc):
    """Ensure embedded certificates match reconstructed program state."""

    certificates = doc.get("certificates")
    if not certificates:
        raise ValueError("Totem bitcode missing proof certificates")

    scope = reconstruct_scope(doc["root_scope"])

    alias_expected = _collect_aliasing_payload(scope)
    grade_expected = _grade_certificate(scope, doc["evaluation"]["final_grade"])

    _validate_certificate("aliasing", certificates.get("aliasing"), alias_expected)
    _validate_certificate("grades", certificates.get("grades"), grade_expected)

    return True


def reexecute_bitcode(filename):
    """Load a Totem Bitcode file and re-evaluate the reconstructed tree."""
    doc = load_totem_bitcode(filename)
    print(f"Loaded Totem Bitcode v{doc['totem_version']} ({filename})")

    root_dict = doc["root_scope"]
    scope = reconstruct_scope(root_dict)

    print("\nRe-evaluating Totem Bitcode ...")
    result = evaluate_scope(scope)
    print(f"  → final grade: {result.grade}")
    print("  → execution log:")
    for entry in result.log:
        print("   ", entry)
    return result


def canonicalize_bitcode(doc):
    """
    Normalize a loaded bitcode dict so semantically identical programs
    produce identical JSON strings even if UUIDs or field ordering differ.
    """

    def sort_dict(d):
        if isinstance(d, dict):
            return {k: sort_dict(v) for k, v in sorted(d.items())}
        elif isinstance(d, list):
            return [sort_dict(x) for x in d]
        else:
            return d

    return sort_dict(doc)


def hash_bitcode_document(doc):
    """Compute SHA-256 hash of an in-memory Totem Bitcode document."""
    canon = canonicalize_bitcode(doc)
    data = json.dumps(canon, sort_keys=True, separators=(",", ":")).encode("utf-8")
    return hashlib.sha256(data).hexdigest()


def hash_bitcode(filename):
    """Compute SHA-256 hash of a Totem Bitcode file."""
    doc = load_totem_bitcode(filename)
    h = hash_bitcode_document(doc)
    print(f"SHA256({filename}) = {h}")
    return h


def diff_bitcodes(file_a, file_b):
    """Compare two Totem Bitcode files and show structural and semantic differences."""
    a = canonicalize_bitcode(load_totem_bitcode(file_a))
    b = canonicalize_bitcode(load_totem_bitcode(file_b))

    ha = hashlib.sha256(json.dumps(a, sort_keys=True).encode()).hexdigest()
    hb = hashlib.sha256(json.dumps(b, sort_keys=True).encode()).hexdigest()
    if ha == hb:
        print(f"✓ Bitcodes are identical ({ha})")
        return

    print(f"✗ Bitcodes differ\n  {file_a[:30]}…: {ha}\n  {file_b[:30]}…: {hb}")

    fa = a["evaluation"]
    fb = b["evaluation"]

    if fa["final_grade"] != fb["final_grade"]:
        print(f"  • Final grade differs: {fa['final_grade']} vs {fb['final_grade']}")
    if fa["log"] != fb["log"]:
        print("  • Execution log differs:")
        for la, lb in zip(fa["log"], fb["log"]):
            if la != lb:
                print(f"    - {la}\n    + {lb}")
        if len(fa["log"]) != len(fb["log"]):
            print(f"    (log length differs: {len(fa['log'])} vs {len(fb['log'])})")

    def count_nodes(s):
        return len(s["nodes"]) + sum(count_nodes(c) for c in s.get("children", []))

    na, nb = count_nodes(a["root_scope"]), count_nodes(b["root_scope"])
    if na != nb:
        print(f"  • Node count differs: {na} vs {nb}")


def record_run(bitcode_filename, result_effect):
    """Append this run’s metadata to the Totem logbook, signed."""
    sha = hash_bitcode(bitcode_filename)
    sig = sign_hash(sha)

    entry = {
        "timestamp": datetime.utcnow().isoformat() + "Z",
        "filename": bitcode_filename,
        "hash": sha,
        "signature": sig,
        "final_grade": result_effect.grade,
        "log_length": len(result_effect.log),
        "first_log": result_effect.log[0] if result_effect.log else None,
        "last_log": result_effect.log[-1] if result_effect.log else None,
    }

    with open(LOGBOOK_FILE, "a", encoding="utf-8") as f:
        f.write(json.dumps(entry) + "\n")

    print(f"  📜 Recorded and signed run → {LOGBOOK_FILE}")
    return entry


def show_logbook(limit=10):
    """Display recent logbook entries."""
    try:
        with open(LOGBOOK_FILE, "r", encoding="utf-8") as f:
            lines = f.readlines()
    except FileNotFoundError:
        print("No logbook yet.")
        return

    entries = [json.loads(l) for l in lines[-limit:]]
    print(f"\nTotem Logbook — last {len(entries)} entries:")
    for e in reversed(entries):
        print(
            f"• {e['timestamp']}  {e['filename']}  [{e['final_grade']}]  {e['hash'][:12]}…"
        )
        if e["first_log"] and e["last_log"]:
            print(f"    log: {e['first_log']} → {e['last_log']}")


def ensure_keypair():
    """Create an RSA keypair if it doesn't exist."""
    if rsa is None or serialization is None or default_backend is None:
        raise RuntimeError(
            "Cryptography support is unavailable; install the 'cryptography' package"
        )

    try:
        with open(KEY_FILE, "rb") as f:
            private_key = serialization.load_pem_private_key(
                f.read(), password=None, backend=default_backend()
            )
    except FileNotFoundError:
        print("🔐 Generating new Totem RSA keypair ...")
        private_key = rsa.generate_private_key(public_exponent=65537, key_size=2048)
        with open(KEY_FILE, "wb") as f:
            f.write(
                private_key.private_bytes(
                    encoding=serialization.Encoding.PEM,
                    format=serialization.PrivateFormat.PKCS8,
                    encryption_algorithm=serialization.NoEncryption(),
                )
            )
        public_key = private_key.public_key()
        with open(PUB_FILE, "wb") as f:
            f.write(
                public_key.public_bytes(
                    encoding=serialization.Encoding.PEM,
                    format=serialization.PublicFormat.SubjectPublicKeyInfo,
                )
            )
        print(f"  ✓ Keys written to {KEY_FILE}, {PUB_FILE}")
    return private_key


def sign_hash(sha256_hex):
    """Sign a SHA256 hex digest with the private key."""
    if rsa is None or hashes is None or padding is None:
        raise RuntimeError(
            "Cryptography support is unavailable; install the 'cryptography' package"
        )

    private_key = ensure_keypair()
    signature = private_key.sign(
        sha256_hex.encode(),
        padding.PSS(
            mgf=padding.MGF1(hashes.SHA256()), salt_length=padding.PSS.MAX_LENGTH
        ),
        hashes.SHA256(),
    )
    return signature.hex()


def verify_signature(sha256_hex, signature_hex):
    """Verify a signature against the public key."""
    if (
        InvalidSignature is None
        or hashes is None
        or serialization is None
        or default_backend is None
        or padding is None
    ):
        raise RuntimeError(
            "Cryptography support is unavailable; install the 'cryptography' package"
        )

    with open(PUB_FILE, "rb") as f:
        public_key = serialization.load_pem_public_key(
            f.read(), backend=default_backend()
        )
    try:
        public_key.verify(
            bytes.fromhex(signature_hex),
            sha256_hex.encode(),
            padding.PSS(
                mgf=padding.MGF1(hashes.SHA256()), salt_length=padding.PSS.MAX_LENGTH
            ),
            hashes.SHA256(),
        )
        return True
    except InvalidSignature:
        return False


def build_tir(scope, program=None, prefix="root"):
    """Lower a full scope tree into a flat TIRProgram."""
    if program is None:
        program = TIRProgram()

    scope_path = prefix if prefix == "root" else f"{prefix}.{scope.name}"

    for node in scope.nodes:        
        args = [
            {
                "kind": "consume" if b.kind == "mut" else "borrow",
                "target": b.target.id,
            }
            for b in node.borrows
        ]
        # Pattern match nodes are first emitted as MATCH before being desugared.
        if node.op == "P" and "match_cases" in node.meta:
            cases_meta = []
            for ctor in node.meta["match_cases"]:
                if isinstance(ctor, dict):
                    ctor_key = tuple(ctor.get("constructor", (ctor.get("op"), ctor.get("arity", 0))))
                    result = ctor.get("result")
                else:
                    ctor_key, result = ctor
                op_name, arity = ctor_key
                tag = program.constructor_tag(op_name, arity)
                cases_meta.append(
                    {
                        "constructor": (op_name, arity),
                        "tag": tag,
                        "result": result,
                    }
                )

            metadata = {"cases": cases_meta}
            if "default_case" in node.meta:
                metadata["default"] = node.meta["default_case"]

            program.emit("MATCH", node.typ, node.grade, args, scope_path, metadata)
            continue

        arity = len(args)
        constructor_tag = program.constructor_tag(node.op, arity)
        metadata = {"constructor_tag": constructor_tag, "arity": arity}
        program.emit(node.op, node.typ, node.grade, args, scope_path, metadata, produces=node.owned_life.id)

    for child in scope.children:
        build_tir(child, program, scope_path)

    if prefix == "root":
        program.desugar_pattern_matches()

    return program


def _instruction_identity(instr, scope_counters):
    """Return a stable identity token for a TIR instruction."""

    if instr.produces:
        return ("life", instr.produces)

    idx = scope_counters.setdefault(instr.scope_path, 0)
    scope_counters[instr.scope_path] = idx + 1
    return ("scope", instr.scope_path, idx)


def _normalize_args(args):
    normalized = []
    for arg in args:
        if isinstance(arg, dict):
            normalized.append((arg.get("kind"), arg.get("target")))
        else:
            normalized.append((None, arg))
    return normalized


def compute_tir_distance(tir_a, tir_b):
    """Compute a semantic distance between two TIR programs.

    The metric is a tuple of edit components:

    • node_edits — instruction insertions/deletions.
    • grade_delta — cumulative absolute difference across effect grades.
    • op_changes — opcode substitutions for matching instruction identities.
    • type_changes — result type substitutions for matching instruction identities.
    • borrow_rewires — argument rewires (kind/target changes).

    The total distance is the sum of the components. This yields a coarse yet
    stable measure of how far two programs diverge semantically.
    """

    def map_instructions(tir):
        mapping = {}
        scope_counters = {}
        for instr in tir.instructions:
            key = _instruction_identity(instr, scope_counters)
            # In practice keys are unique, but we guard against collisions by
            # appending a disambiguator.
            if key in mapping:
                suffix = 1
                new_key = key + (suffix,)
                while new_key in mapping:
                    suffix += 1
                    new_key = key + (suffix,)
                key = new_key
            mapping[key] = instr
        return mapping

    map_a = map_instructions(tir_a)
    map_b = map_instructions(tir_b)

    node_edits = 0
    grade_delta = 0
    op_changes = 0
    type_changes = 0
    borrow_rewires = 0

    all_keys = set(map_a) | set(map_b)
    for key in all_keys:
        instr_a = map_a.get(key)
        instr_b = map_b.get(key)
        if instr_a is None or instr_b is None:
            node_edits += 1
            continue

        if instr_a.op != instr_b.op:
            op_changes += 1

        if instr_a.typ != instr_b.typ:
            type_changes += 1

        if instr_a.grade != instr_b.grade:
            grade_delta += abs(
                EFFECT_GRADES.index(instr_a.grade)
                - EFFECT_GRADES.index(instr_b.grade)
            )

        args_a = _normalize_args(instr_a.args)
        args_b = _normalize_args(instr_b.args)
        max_len = max(len(args_a), len(args_b))
        for idx in range(max_len):
            item_a = args_a[idx] if idx < len(args_a) else None
            item_b = args_b[idx] if idx < len(args_b) else None
            if item_a != item_b:
                borrow_rewires += 1

    total = node_edits + grade_delta + op_changes + type_changes + borrow_rewires
    return {
        "node_edits": node_edits,
        "grade_delta": grade_delta,
        "op_changes": op_changes,
        "type_changes": type_changes,
        "borrow_rewires": borrow_rewires,
        "total": total,
    }


def _mutate_byte(ch):
    code = ord(ch)
    if 32 <= code <= 126:
        return chr(32 + ((code - 32 + 1) % 95))
    return chr((code + 1) % 0x110000)


def continuous_semantics_profile(src, base_tir=None, mutate_fn=None):
    """Measure how semantics shift under single-byte mutations.

    Each byte is rotated to the next printable ASCII character (configurable
    via ``mutate_fn``). We rebuild the TIR for the mutated source and compute
    the semantic distance against ``base_tir``.
    """

    mutate_fn = mutate_fn or _mutate_byte
    if base_tir is None:
        base_tir = build_tir(structural_decompress(src))

    profile = []
    for idx, ch in enumerate(src):
        mutated_char = mutate_fn(ch)
        if mutated_char == ch:
            continue
        mutated_src = f"{src[:idx]}{mutated_char}{src[idx + 1:]}"
        mutated_tree = structural_decompress(mutated_src)
        mutated_tir = build_tir(mutated_tree)
        dist = compute_tir_distance(base_tir, mutated_tir)
        profile.append(
            {
                "index": idx,
                "original": ch,
                "mutated": mutated_char,
                "mutated_src": mutated_src,
                "distance": dist,
            }
        )

    return profile
def _wasm_local_name(identifier):
    return f"${identifier}"


def _format_wasm_list(items, prefix=""):
    return [f"{prefix}{item}" for item in items]


def tir_to_wat(tir, capabilities=None):
    """Compile a TIRProgram into a WebAssembly text module.

    Only pure instructions are lowered to direct WebAssembly operations. IO-grade
    instructions are exposed as host imports and require the caller to provide
    the corresponding capability string (e.g. ``io.read``).
    """

    capabilities = set(capabilities or [])
    required_capabilities = []

    local_decls = []
    local_set = set()
    body_lines = []
    last_pure_local = None
    alias_map = {}

    def declare_local(identifier):
        lname = _wasm_local_name(identifier)
        if lname not in local_set:
            local_decls.append(f"(local {lname} i32)")
            local_set.add(lname)
        return lname

    def bind_aliases(instr, local_name):
        alias_map[instr.id] = local_name
        if instr.produces:
            alias_map[instr.produces] = local_name

    imports_needed = {}

    value_producers = {}
    for instr in tir.instructions:
        value_producers[instr.id] = instr
        if instr.produces:
            value_producers[instr.produces] = instr

    for instr in tir.instructions:
        if instr.grade == "pure":
            local_name = declare_local(instr.id)
            bind_aliases(instr, local_name)

            if instr.op in {"A", "D", "F"}:
                const_val = {"A": 1, "D": 2, "F": 5}[instr.op]
                body_lines.append(f"(local.set {local_name} (i32.const {const_val}))")
            elif instr.op == "CONST" and hasattr(instr, "value"):
                body_lines.append(
                    f"(local.set {local_name} (i32.const {int(instr.value)}))"
                )
            elif instr.op == "E":
                if not instr.args:
                    raise ValueError("E operation expects at least one borrow argument")
                arg = instr.args[0]
                target = arg.get("target") if isinstance(arg, dict) else arg
                dep_local = alias_map.get(target)
                if not dep_local:
                    raise ValueError(f"Unknown borrow target {target} for op E")
                body_lines.append(
                    f"(local.set {local_name} (i32.add (local.get {dep_local}) (i32.const 3)))"
                )
            else:
                raise NotImplementedError(
                    f"Pure operation {instr.op} is not supported for WASM lowering"
                )
            last_pure_local = local_name
        elif instr.grade == "io":
            io_info = IO_IMPORTS.get(instr.op)
            if not io_info:
                raise NotImplementedError(
                    f"IO operation {instr.op} missing import metadata"
                )
            cap = io_info["capability"]
            if cap not in capabilities:
                raise PermissionError(
                    f"Capability '{cap}' required to lower IO operation {instr.op}"
                )
            required_capabilities.append(cap)
            import_key = (io_info["module"], io_info["name"])
            if import_key not in imports_needed:
                imports_needed[import_key] = io_info

            if instr.produces:
                local_name = declare_local(instr.id)
                bind_aliases(instr, local_name)
            else:
                local_name = None

            call_operands = []
            for arg in instr.args:
                target = arg.get("target") if isinstance(arg, dict) else arg
                dep_local = alias_map.get(target)
                if dep_local:
                    call_operands.append(f"(local.get {dep_local})")
                else:
                    producer = value_producers.get(target)
                    if producer:
                        raise ValueError(
                            "IO operation "
                            f"{instr.op} argument {target} depends on "
                            f"{producer.op} [{producer.grade}], which cannot be lowered to WebAssembly"
                        )
                    elif isinstance(target, str):
                        raise ValueError(
                            f"IO operation {instr.op} has unknown dependency {target}"
                        )
                    else:
                        raise ValueError(
                            f"IO operation {instr.op} received unsupported operand {arg}"
                        )

            if call_operands:
                call_expr = (
                    f"(call ${io_info['name']} " + " ".join(call_operands) + ")"
                )
            else:
                call_expr = f"(call ${io_info['name']})"

            if io_info["results"]:
                body_lines.append(f"(local.set {local_name} {call_expr})")
            else:
                body_lines.append(call_expr)
                if local_name:
                    body_lines.append(f"(local.set {local_name} (i32.const 0))")
        else:
            # Meta and stateful instructions are not lowered to WebAssembly.
            continue

    module_lines = ["(module"]

    for (module, name), info in imports_needed.items():
        params = " ".join(f"(param {p})" for p in info["params"])
        results = " ".join(f"(result {r})" for r in info["results"])
        signature = " ".join(filter(None, [params, results]))
        module_lines.append(
            f"  (import \"{module}\" \"{name}\" (func ${name} {signature}))"
        )

    module_lines.append("  (func $run (export \"run\") (result i32)")
    module_lines.extend(_format_wasm_list(local_decls, prefix="    "))
    module_lines.extend(_format_wasm_list(body_lines, prefix="    "))
    if last_pure_local:
        module_lines.append(f"    (return (local.get {last_pure_local}))")
    else:
        module_lines.append("    (return (i32.const 0))")
    module_lines.append("  )")
    module_lines.append(")")

    metadata = {
        "imports": sorted(set(required_capabilities)),
        "locals": sorted(local_set),
        "pure_instructions": len([i for i in tir.instructions if i.grade == "pure"]),
        "io_instructions": len([i for i in tir.instructions if i.grade == "io"]),
    }

    return "\n".join(module_lines), metadata


def export_wasm_module(tir, output_path, capabilities=None, metadata_path=None):
    """Write a WebAssembly text module to disk."""

    wat, metadata = tir_to_wat(tir, capabilities=capabilities)
    output_path = Path(output_path)
    if output_path.parent and not output_path.parent.exists():
        output_path.parent.mkdir(parents=True, exist_ok=True)
    output_path.write_text(wat, encoding="utf-8")
    print(f"  ✓ WASM module exported → {output_path}")

    if metadata_path:
        meta_path = Path(metadata_path)
        if meta_path.parent and not meta_path.parent.exists():
            meta_path.parent.mkdir(parents=True, exist_ok=True)
        meta_path.write_text(json.dumps(metadata, indent=2), encoding="utf-8")
        print(f"  ✓ WASM metadata exported → {meta_path}")

    return metadata


def reflect(obj):
    """
    Produce a MetaObject view of any Totem structure.
    Used in the evaluator as meta-operations.
    """
    if isinstance(obj, Scope):
        return MetaObject("Scope", obj)
    if isinstance(obj, Node):
        return MetaObject("Node", obj)
    if isinstance(obj, TIRProgram):
        return MetaObject("TIR", obj)
    return MetaObject("Value", obj)


def meta_emit(
    program, op, typ="int32", grade="pure", args=None, scope_path="root.meta"
):
    """
    Dynamically extend a TIR program with a new instruction.
    Returns a MetaObject referencing the new instruction.
    """
    args = args or []
    vid = program.emit(op, typ, grade, args, scope_path)
    instr = program.instructions[-1]
    return MetaObject("TIR_Instruction", instr)


def list_meta_ops():
    return {
        "reflect": "Return a MetaObject view of a Totem structure",
        "meta_emit": "Append a new TIR instruction (Meta effect)",
        "list_meta_ops": "List available reflective primitives",
    }


def fold_constants(tir):
    """Replace simple const ops (A=1, D=2, etc.) used by pure ops with folded values."""
    const_map = {}
    new_instrs = []
    for instr in tir.instructions:
        if instr.op in PURE_CONST_VALUES:  # treat as constant sources
            const_map[instr.id] = PURE_CONST_VALUES[instr.op]
            if instr.produces:
                const_map[instr.produces] = const_map[instr.id]
            new_instrs.append(instr)
            continue

        # fold if all args are known constants
        arg_targets = []
        for arg in instr.args:
            if isinstance(arg, dict):
                target = arg.get("target")
            else:
                target = arg
            arg_targets.append(target)

        if (
            instr.grade == "pure"
            and arg_targets
            and all(t in const_map for t in arg_targets)
        ):
            val = sum(const_map[t] for t in arg_targets)  # naive demo fold
            folded = TIRInstruction(
                instr.id,
                "CONST",
                "int32",
                "pure",
                [],
                instr.scope_path,
                metadata=instr.metadata,
                produces=instr.produces,
            )
            folded.value = val
            const_map[instr.id] = val
            if instr.produces:
                const_map[instr.produces] = val
            new_instrs.append(folded)
        else:
            new_instrs.append(instr)

    tir.instructions = new_instrs
    return tir


def _resolve_alias(replacements, value):
    if value is None:
        return None
    seen = set()
    current = value
    while current in replacements and current not in seen:
        seen.add(current)
        current = replacements[current]
    return current


def _rewrite_arg(arg, replacements):
    if isinstance(arg, dict):
        new_arg = dict(arg)
        target = new_arg.get("target")
        if target is not None:
            new_arg["target"] = _resolve_alias(replacements, target)
        return new_arg
    if isinstance(arg, str):
        return _resolve_alias(replacements, arg)
    return arg


def _freeze_arg(arg):
    if isinstance(arg, dict):
        return tuple(sorted((k, _freeze_arg(v)) for k, v in arg.items()))
    if isinstance(arg, list):
        return tuple(_freeze_arg(v) for v in arg)
    return arg


def _iter_targets(instr):
    for arg in instr.args:
        if isinstance(arg, dict):
            target = arg.get("target")
            if target:
                yield target
        elif isinstance(arg, str):
            yield arg


def evaluate_pure_regions(tir):
    """Perform constant/partial evaluation within pure regions."""

    value_map = {}
    for instr in tir.instructions:
        known = getattr(instr, "value", None)
        if known is None and instr.op in PURE_CONST_VALUES:
            known = PURE_CONST_VALUES[instr.op]
        if known is not None:
            value_map[instr.id] = known
            if instr.produces:
                value_map[instr.produces] = known

    for instr in tir.instructions:
        if instr.grade != "pure":
            # ensure args copied to avoid shared state
            instr.args = [dict(arg) if isinstance(arg, dict) else arg for arg in instr.args]
            continue

        constant_values = []
        dynamic_args = []
        for arg in instr.args:
            if isinstance(arg, dict):
                target = arg.get("target")
                if target in value_map:
                    constant_values.append(value_map[target])
                else:
                    dynamic_args.append(dict(arg))
            else:
                if arg in value_map:
                    constant_values.append(value_map[arg])
                else:
                    dynamic_args.append(arg)

        if not dynamic_args and constant_values:
            total = sum(constant_values)
            instr.op = "CONST"
            instr.args = []
            instr.value = total
            value_map[instr.id] = total
            if instr.produces:
                value_map[instr.produces] = total
        else:
            if constant_values:
                const_sum = sum(constant_values)
                instr.partial_constant = const_sum
                dynamic_args = [
                    {"kind": "const", "value": const_sum}
                ] + dynamic_args
            instr.args = dynamic_args

    return tir


def common_subexpression_elimination(tir):
    """Eliminate redundant pure instructions within the same scope."""

    replacements = {}
    key_map = {}
    new_instrs = []

    for instr in tir.instructions:
        instr.args = [_rewrite_arg(arg, replacements) for arg in instr.args]

        key = None
        if instr.grade == "pure":
            key = (
                instr.scope_path,
                instr.op,
                instr.typ,
                tuple(_freeze_arg(arg) for arg in instr.args),
                getattr(instr, "value", None),
                getattr(instr, "partial_constant", None),
            )

        if key and key in key_map:
            canonical = key_map[key]
            replacements[instr.id] = canonical.id
            if instr.produces and canonical.produces:
                replacements[instr.produces] = canonical.produces
            continue

        if key:
            key_map[key] = instr

        new_instrs.append(instr)

    tir.instructions = new_instrs
    return tir


def dead_code_elimination(tir):
    """Remove pure instructions whose results are never consumed."""

    referenced = set()
    kept = []

    for instr in reversed(tir.instructions):
        keep = instr.grade != "pure"
        if not keep:
            if instr.id in referenced:
                keep = True
            elif instr.produces and instr.produces in referenced:
                keep = True

        if keep:
            kept.append(instr)
            referenced.add(instr.id)
            if instr.produces:
                referenced.add(instr.produces)
            referenced.update(_iter_targets(instr))

    tir.instructions = list(reversed(kept))
    return tir


def inline_pure_regions(tir):
    """Inline child scope instructions when the region is purely functional."""

    if not tir.instructions:
        return tir

    scope_to_instrs = {}
    value_scopes = {}
    for instr in tir.instructions:
        scope_to_instrs.setdefault(instr.scope_path, []).append(instr)
        value_scopes[instr.id] = instr.scope_path
        if instr.produces:
            value_scopes[instr.produces] = instr.scope_path

    for scope_path, instrs in list(scope_to_instrs.items()):
        if scope_path == "root" or not instrs:
            continue
        if not all(instr.grade == "pure" for instr in instrs):
            continue

        parent = scope_path.rsplit(".", 1)[0] if "." in scope_path else "root"

        can_inline = True
        for instr in instrs:
            for target in _iter_targets(instr):
                dep_scope = value_scopes.get(target)
                if dep_scope and dep_scope not in {scope_path, parent}:
                    can_inline = False
                    break
            if not can_inline:
                break

        if not can_inline:
            continue

        for instr in instrs:
            instr.scope_path = parent
            value_scopes[instr.id] = parent
            if instr.produces:
                value_scopes[instr.produces] = parent

    return tir
def reorder_pure_ops(tir):
    """Reorder instructions by effect grade while respecting dependencies."""

    instructions = list(tir.instructions)
    if not instructions:
        return tir

    grade_rank = {grade: idx for idx, grade in enumerate(EFFECT_GRADES)}
    id_to_instr = {instr.id: instr for instr in instructions}
    lifetime_producers = {
        instr.produces: instr.id for instr in instructions if instr.produces
    }

    def iter_edges(instr):
        for arg in instr.args:
            if isinstance(arg, dict):
                kind = arg.get("kind")
                if isinstance(kind, str):
                    kind_key = kind.lower()
                else:
                    kind_key = None
                yield kind_key, arg.get("target")
            else:
                yield None, arg

    dependencies = {instr.id: set() for instr in instructions}
    adjacency = {instr.id: set() for instr in instructions}
    borrow_edges = []

    for instr in instructions:
        for kind, target in iter_edges(instr):
            if not target:
                continue
            dep_id = None
            if target in id_to_instr:
                dep_id = target
            elif target in lifetime_producers:
                dep_id = lifetime_producers[target]
            if dep_id and dep_id != instr.id:
                dependencies[instr.id].add(dep_id)
                adjacency[dep_id].add(instr.id)
                if kind in {"borrow", "consume"}:
                    borrow_edges.append((dep_id, instr.id))

    original_index = {instr.id: idx for idx, instr in enumerate(instructions)}
    scope_sequences = {}
    for instr in instructions:
        scope_sequences.setdefault(instr.scope_path, []).append(instr.id)

    preceding_counts = {}
    for scope, seq in scope_sequences.items():
        seen = 0
        for iid in seq:
            preceding_counts[iid] = seen
            seen += 1

    scheduled_counts = {scope: 0 for scope in scope_sequences}

    def is_fenced(scope_path):
        return any("fence" in part.lower() for part in scope_path.split("."))

    heap = []
    for instr in instructions:
        if not dependencies[instr.id]:
            heapq.heappush(
                heap,
                (
                    grade_rank.get(instr.grade, len(EFFECT_GRADES)),
                    original_index[instr.id],
                    instr.id,
                ),
            )

    new_order = []
    processed = set()
    deferred = []

    while heap:
        grade, orig_idx, instr_id = heapq.heappop(heap)
        instr = id_to_instr[instr_id]
        scope = instr.scope_path
        if is_fenced(scope) and scheduled_counts[scope] < preceding_counts[instr_id]:
            deferred.append((grade, orig_idx, instr_id))
            if not heap:
                break
            continue

        new_order.append(instr_id)
        processed.add(instr_id)
        if is_fenced(scope):
            scheduled_counts[scope] += 1

        for item in deferred:
            heapq.heappush(heap, item)
        deferred.clear()

        for succ in adjacency[instr_id]:
            if succ in processed:
                continue
            dependencies[succ].discard(instr_id)
            if not dependencies[succ]:
                succ_instr = id_to_instr[succ]
                heapq.heappush(
                    heap,
                    (
                        grade_rank.get(succ_instr.grade, len(EFFECT_GRADES)),
                        original_index[succ],
                        succ,
                    ),
                )

    if len(new_order) != len(instructions):
        return tir

    new_positions = {iid: idx for idx, iid in enumerate(new_order)}

    for src, dst in borrow_edges:
        orig_src = original_index[src]
        orig_dst = original_index[dst]
        if orig_src == orig_dst:
            continue
        lower = min(orig_src, orig_dst)
        upper = max(orig_src, orig_dst)
        new_src = new_positions.get(src)
        new_dst = new_positions.get(dst)
        if new_src is None or new_dst is None:
            return tir
        if new_src >= new_dst:
            return tir
        for instr in instructions:
            orig_idx = original_index[instr.id]
            if lower < orig_idx < upper:
                new_idx = new_positions.get(instr.id)
                if new_idx is None or not (new_src < new_idx < new_dst):
                    return tir

    for scope, ids in scope_sequences.items():
        if not is_fenced(scope):
            continue
        positions = [new_positions[iid] for iid in ids]
        sorted_positions = sorted(positions)
        if positions != sorted_positions:
            return tir
        start = sorted_positions[0]
        if sorted_positions != list(range(start, start + len(sorted_positions))):
            return tir

    tir.instructions = [id_to_instr[i] for i in new_order]
    return tir


def schedule_effects(tir):
    """Wrapper around the effect-aware scheduler."""

    return reorder_pure_ops(tir)


def inline_trivial_io(tir):
    """Replace IO ops with constant placeholders if they have deterministic logs."""
    for instr in tir.instructions:
        if instr.grade == "io" and instr.op == "C":
            instr.op = "CONST_IO"
            instr.grade = "pure"
    return tir


def optimize_tir(tir):
    """Run the full suite of optimizer passes."""

    fold_constants(tir)
    evaluate_pure_regions(tir)
    common_subexpression_elimination(tir)
    dead_code_elimination(tir)
    inline_pure_regions(tir)
    schedule_effects(tir)
    inline_trivial_io(tir)
    return tir


def list_optimizers():
    return {
        "fold_constants": "Constant folding for pure ops",
        "evaluate_pure_regions": "Evaluate pure regions with constants",
        "common_subexpression_elimination": "Eliminate duplicate pure ops",
        "dead_code_elimination": "Prune unused pure instructions",
        "inline_pure_regions": "Inline pure child scopes into parents",
        "reorder_pure_ops": "Effect-sensitive reordering by grade",
        "schedule_effects": "Effect-aware scheduling respecting dependencies",
        "inline_trivial_io": "Replace deterministic IO reads with constants",
        "optimize_tir": "Run all optimization passes",
    }


def compile_and_evaluate(src, ffi_decls=None):
    """Run the full Totem pipeline on a raw source string."""

    previous_registry = get_registered_ffi_declarations()
    if ffi_decls is not None:
        register_ffi_declarations(ffi_decls, reset=True)

    try:
        tree = structural_decompress(src)
        errors = []
        check_aliasing(tree, errors)
        check_lifetimes(tree, errors)
        verify_ffi_calls(tree, errors)
        result = evaluate_scope(tree)
        return tree, errors, result
    finally:
        if ffi_decls is not None:
            clear_ffi_registry()
            for name, decl in previous_registry.items():
                FFI_REGISTRY[name] = decl


def run_repl(history_limit=REPL_HISTORY_LIMIT):
    """Interactive Totem shell."""

    print("Totem REPL — enter program bytes or commands (:help for help)")
    history = []
    counter = 0

    def resolve_entry(token=None):
        if not history:
            print("No cached programs yet.")
            return None
        if token is None:
            return history[-1]
        try:
            target = int(token)
        except ValueError:
            print("Program index must be an integer.")
            return None
        for entry in reversed(history):
            if entry["index"] == target:
                return entry
        print(f"No cached program #{target}.")
        return None

    while True:
        try:
            line = input("totem> ")
        except EOFError:
            print()
            break

        stripped = line.strip()
        if not stripped:
            continue

        if stripped.startswith(":"):
            parts = stripped.split()
            cmd = parts[0]

            if cmd in (":quit", ":exit"):
                break
            if cmd == ":help":
                print(
                    "Commands: :help, :quit, :viz [n], :save [n] [file], :hash [n], :bitcode [n], :diff n m"
                )
                print(f"History: last {history_limit} programs cached.")
                continue
            if cmd == ":viz":
                entry = resolve_entry(parts[1] if len(parts) > 1 else None)
                if entry:
                    visualize_graph(entry["tree"])
                continue
            if cmd == ":save":
                entry = resolve_entry(parts[1] if len(parts) > 1 else None)
                if not entry:
                    continue
                if len(parts) > 2:
                    filename = parts[2]
                else:
                    filename = f"program_{entry['index']}.totem.json"
                write_bitcode_document(entry["bitcode_doc"], filename)
                continue
            if cmd == ":hash":
                entry = resolve_entry(parts[1] if len(parts) > 1 else None)
                if entry:
                    h = hash_bitcode_document(entry["bitcode_doc"])
                    print(f"SHA256(program_{entry['index']}) = {h}")
                continue
            if cmd == ":bitcode":
                entry = resolve_entry(parts[1] if len(parts) > 1 else None)
                if entry:
                    canon = canonicalize_bitcode(entry["bitcode_doc"])
                    print(json.dumps(canon, indent=2))
                continue
            if cmd == ":diff":
                if len(parts) != 3:
                    print("Usage: :diff <a> <b>")
                    continue
                entry_a = resolve_entry(parts[1])
                entry_b = resolve_entry(parts[2])
                if not entry_a or not entry_b:
                    continue
                canon_a = canonicalize_bitcode(entry_a["bitcode_doc"])
                canon_b = canonicalize_bitcode(entry_b["bitcode_doc"])
                text_a = json.dumps(canon_a, indent=2, sort_keys=True).splitlines()
                text_b = json.dumps(canon_b, indent=2, sort_keys=True).splitlines()
                diff = list(
                    difflib.unified_diff(
                        text_a,
                        text_b,
                        fromfile=f"program_{entry_a['index']}",
                        tofile=f"program_{entry_b['index']}",
                        lineterm="",
                    )
                )
                if diff:
                    for line in diff:
                        print(line)
                else:
                    print("Programs are identical.")
                continue

            print(f"Unknown command: {cmd}")
            continue

        tree, errors, result = compile_and_evaluate(line)
        counter += 1
        entry = {
            "index": counter,
            "src": line,
            "tree": tree,
            "errors": errors,
            "result": result,
            "bitcode_doc": build_bitcode_document(tree, result),
        }
        history.append(entry)
        if len(history) > history_limit:
            history.pop(0)

        print(f"[#%d] grade: %s" % (entry["index"], result.grade))
        if errors:
            print("  analysis:")
            for e in errors:
                print("   ", f"✗ {e}")
        else:
            print("  analysis: ✓ All lifetime and borrow checks passed")
        print("  log:")
        if result.log:
            for item in result.log:
                print("   ", item)
        else:
            print("    (no log entries)")


def parse_args(args):
    argp = argparse.ArgumentParser(description="Totem Language Runtime")

    argp.add_argument(
        "--diff",
        nargs=2,
        metavar=("A", "B"),
        help="Compare two .totem.json Bitcode files",
    )
    argp.add_argument("--hash", help="Compute hash of a .totem.json Bitcode file")
    argp.add_argument("--load", help="Load a .totem.json Bitcode file instead")
    argp.add_argument(
        "--logbook", action="store_true", help="Show Totem provenance logbook"
    )
    argp.add_argument("--repl", action="store_true", help="Start an interactive REPL")
    argp.add_argument("--src", help="Inline Totem source", default="{a{bc}de{fg}}")
    argp.add_argument("--verify", help="Verify signature for a logbook entry hash")
    argp.add_argument("--visualize", action="store_true", help="Render program graph")
    argp.add_argument(
        "--viz",
        metavar="OUTPUT",
        help="Export a Graphviz scope visualization to an SVG file",
    )
    argp.add_argument(
        "--wasm",
        metavar="OUTPUT",
        help="Export the pure TIR as a WebAssembly text module",
    )
    argp.add_argument(
        "--wasm-metadata",
        metavar="OUTPUT",
        help="Write lowering metadata alongside the WebAssembly module",
    )
    argp.add_argument(
        "--capability",
        action="append",
        dest="capabilities",
        help="Grant a capability (e.g. io.read) when lowering to WebAssembly",
        "--why-grade",
        metavar="GRADE",
        help="Explain which nodes raised the program to a given effect grade",
    )
    argp.add_argument(
        "--why-borrow",
        metavar="ID",
        help="Explain the borrow chain for a lifetime or node identifier",
    )

    return argp.parse_args(args)


def main(args):
    params = parse_args(args)

    if params.diff:
        diff_bitcodes(params.diff[0], params.diff[1])
        return
    if params.hash:
        hash_bitcode(params.hash)
        return
    if params.load:
        reexecute_bitcode(params.load)
        return
    if params.logbook:
        show_logbook()
        return
    if params.repl:
        run_repl()
        return
    if params.verify:
        ok = verify_signature(params.verify, input("Signature hex: ").strip())
        print("✓ Signature valid" if ok else "✗ Invalid signature")
        return

    print("Source:", params.src)
    tree, errors, result = compile_and_evaluate(params.src)
    print_scopes(tree)

    print("\nCompile-time analysis:")
    if not errors:
        print("  ✓ All lifetime and borrow checks passed")
    else:
        for e in errors:
            print("  ✗", e)

    print("\nRuntime evaluation:")
    print(f"  → final grade: {result.grade}")
    print("  → execution log:")
    for entry in result.log:
        print("   ", entry)

    if params.why_grade:
        print(f"\nWhy grade '{params.why_grade}':")
        try:
            info = explain_grade(tree, params.why_grade)
        except ValueError as exc:
            print(f"  ✗ {exc}")
        else:
            if not info["achieved"]:
                print(
                    "  "
                    + "Grade not reached. Final grade: "
                    + info["final_grade"]
                )
            elif not info["nodes"]:
                print("  No nodes with that grade were found.")
            else:
                print("  Minimal cut responsible for the requested grade:")
                for node in info["nodes"]:
                    scope_path = _scope_full_path(node.scope)
                    print(
                        f"    • {node.op} [{node.grade}] id={node.id} @ {scope_path}"
                    )
                    if node.borrows:
                        borrow_desc = ", ".join(
                            f"{b.kind}->{b.target.id}" for b in node.borrows
                        )
                        print(f"        borrows: {borrow_desc}")

    if params.why_borrow:
        print(f"\nBorrow analysis for '{params.why_borrow}':")
        info = explain_borrow(tree, params.why_borrow)
        if not info["found"]:
            print("  ✗ Identifier not found in this program.")
        else:
            for line in info["lines"]:
                print("  " + line)

    export_totem_bitcode(tree, result, "program.totem.json")
    record_run("program.totem.json", result)
    tir = build_tir(tree)
    print("\nTIR:")
    print(tir)

    profile = continuous_semantics_profile(params.src, base_tir=tir)
    print("\nContinuous semantics (Δ per byte):")
    if not profile:
        print("  (no bytes to mutate)")
    else:
        for entry in profile:
            dist = entry["distance"]
            print(
                "  idx {idx}: {orig!r}->{mut!r} Δtotal={total} "
                "(nodes={nodes}, grades={grades}, borrows={borrows})".format(
                    idx=entry["index"],
                    orig=entry["original"],
                    mut=entry["mutated"],
                    total=dist["total"],
                    nodes=dist["node_edits"],
                    grades=dist["grade_delta"],
                    borrows=dist["borrow_rewires"],
                )
            )
    if params.wasm:
        try:
            export_wasm_module(
                tir,
                params.wasm,
                capabilities=params.capabilities,
                metadata_path=params.wasm_metadata,
            )
        except PermissionError as exc:
            print(f"  ✗ {exc}")
        except NotImplementedError as exc:
            print(f"  ✗ {exc}")
    mlir_module = emit_mlir_module(tir)
    print("\nMLIR dialect:")
    print(mlir_module)

    llvm_ir = emit_llvm_ir(tir)
    print("\nLLVM IR (pure segment):")
    print(llvm_ir)

    if params.viz:
        export_graphviz(tree, params.viz)
    if params.visualize:
        visualize_graph(tree)


if __name__ == "__main__":
    main(sys.argv[1:])<|MERGE_RESOLUTION|>--- conflicted
+++ resolved
@@ -1778,7 +1778,6 @@
     }
 
 
-<<<<<<< HEAD
 def _certificate_payload_digest(payload):
     """Return a stable digest for certificate payloads."""
 
@@ -1913,7 +1912,6 @@
         )
 
     return {"aliasing": aliasing, "grades": grade}
-=======
 def _node_to_dict(node):
     entry = {
         "id": node.id,
@@ -1935,7 +1933,6 @@
     if node.ffi_capabilities:
         entry["ffi_capabilities"] = list(node.ffi_capabilities)
     return entry
->>>>>>> fd7c384c
 
 
 def build_bitcode_document(scope, result_effect):
