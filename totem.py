#!/usr/bin/env python3
"""
🪶 Totem — a no-syntax-error programming language.

Pure ⊂ State ⊂ IO ⊂ Sys ⊂ Meta

  Pure: deterministic and referentially transparent.
  State: modifies internal memory but not external state.
  IO: reads/writes external state (files, console, etc.).
  Sys: system-level effects (spawn, network, etc.).
  Meta: reflection, compilation, or self-modifying code.

| Layer                         | Purpose                               | Status  |
<------------------------------ + ------------------------------------- + -------->
| **Structural decompressor**   | Every UTF-8 string → valid scoped AST |   ✅    |
| **Type & lifetime inference** | Rust-like ownership, drops, borrows   |   ✅    |
| **Purity/effect lattice**     | `Pure ⊂ State ⊂ IO ⊂ Sys ⊂ Meta`      |   ✅    |
| **Evaluator**                 | Graded effect monad runtime           |   ✅    |
| **Visualization**             | NetworkX graph of scopes & lifetimes  |   ✅    |
| **Bitcode serialization**     | Portable `.totem.json` IR             |   ✅    |
| **Reload & re-execution**     | Deterministic round-trip              |   ✅    |
| **Hash & diff**               | Semantic identity                     |   ✅    |
| **Logbook ledger**            | Provenance tracking                   |   ✅    |
| **Cryptographic signatures**  | Proof-of-origin                       |   ✅    |

"""

import argparse
from dataclasses import dataclass
from datetime import datetime
import difflib
import hashlib
import heapq
import json
from collections import deque
from pathlib import Path
import re
import sys
try:
<<<<<<< HEAD
=======
    import networkx as nx
except ModuleNotFoundError:  # pragma: no cover - optional dependency
    nx = None

try:
    import matplotlib.pyplot as plt
except ModuleNotFoundError:  # pragma: no cover - optional dependency
    plt = None

try:
    import pydot
except ModuleNotFoundError:  # pragma: no cover - optional dependency
    pydot = None

try:
>>>>>>> dd9ee767
    from cryptography.hazmat.primitives.asymmetric import rsa, padding
    from cryptography.hazmat.primitives import hashes, serialization
    from cryptography.hazmat.backends import default_backend
    from cryptography.exceptions import InvalidSignature
<<<<<<< HEAD
except ImportError:  # pragma: no cover - optional crypto dependency
=======
except ModuleNotFoundError:  # pragma: no cover - optional dependency
>>>>>>> dd9ee767
    rsa = padding = hashes = serialization = default_backend = InvalidSignature = None

EFFECT_GRADES = ["pure", "state", "io", "sys", "meta"]

GRADE_COLORS = {
    "pure": "#8BC34A",
    "state": "#FFEB3B",
    "io": "#FF7043",
    "sys": "#9575CD",
    "meta": "#B0BEC5",
}

OPS = {
    "A": {"grade": "pure"},
    "B": {"grade": "state"},
    "C": {"grade": "io"},
    "D": {"grade": "pure"},
    "E": {"grade": "pure"},
    "F": {"grade": "pure"},
    "G": {"grade": "io"},
    "H": {"grade": "sys"},
    "J": {"grade": "sys"},
    "K": {"grade": "pure"},
    "L": {"grade": "sys"},
    "P": {"grade": "sys"},
    "S": {"grade": "sys"},    
}

IO_IMPORTS = {
    "C": {
        "capability": "io.read",
        "module": "totem_io",
        "name": "io_read",
        "params": [],
        "results": ["i32"],
    },
    "G": {
        "capability": "io.write",
        "module": "totem_io",
        "name": "io_write",
        "params": ["i32"],
        "results": [],
    },
}

PURE_CONST_VALUES = {"A": 1, "D": 2, "F": 5}

LOGBOOK_FILE = "totem.logbook.jsonl"
KEY_FILE = "totem_private_key.pem"
PUB_FILE = "totem_public_key.pem"
REPL_HISTORY_LIMIT = 10


@dataclass
class FFIDeclaration:
    """Metadata describing a host-provided foreign function."""

    name: str
    grade: str
    arg_types: list
    return_type: str
    capabilities: list | None = None

    def __post_init__(self):
        self.name = (self.name or "").strip().upper()
        if not self.name:
            raise ValueError("FFI declaration requires a name")
        self.grade = (self.grade or "").strip().lower()
        if self.grade not in EFFECT_GRADES:
            raise ValueError(
                f"FFI declaration {self.name} has unknown grade: {self.grade}"
            )
        self.arg_types = [a.strip() for a in (self.arg_types or []) if a.strip()]
        self.return_type = (self.return_type or "").strip() or "void"
        caps = self.capabilities or []
        self.capabilities = [c.strip() for c in caps if c.strip()]

    @property
    def arity(self):
        return len(self.arg_types)

    def to_dict(self):
        return {
            "name": self.name,
            "grade": self.grade,
            "arg_types": list(self.arg_types),
            "return_type": self.return_type,
            "capabilities": list(self.capabilities),
        }

    @classmethod
    def from_dict(cls, data):
        if not isinstance(data, dict):
            raise TypeError("FFI declaration must be built from a mapping")
        name = data.get("name")
        grade = data.get("grade")
        arg_types = data.get("arg_types") or data.get("args") or []
        return_type = data.get("return_type") or data.get("returns")
        capabilities = (
            data.get("capabilities")
            or data.get("requires")
            or data.get("capability_requirements")
            or []
        )
        return cls(name, grade, arg_types, return_type, capabilities)


FFI_REGISTRY = {}


INLINE_FFI_PATTERN = re.compile(
    r"^\s*(?P<name>[A-Za-z_][A-Za-z0-9_]*)\s*:\s*(?P<grade>[a-z]+)\s*"
    r"\((?P<args>[^)]*)\)\s*->\s*(?P<ret>[^|]+?)\s*"
    r"(?:\|\s*requires\s*(?P<caps>.+))?$"
)


def parse_inline_ffi(schema):
    """Parse a simple inline FFI schema into declarations."""

    if not schema:
        return []

    declarations = []
    for line in schema.splitlines():
        entry = line.strip()
        if not entry or entry.startswith("#"):
            continue
        match = INLINE_FFI_PATTERN.match(entry)
        if not match:
            raise ValueError(f"Invalid inline FFI declaration: {entry}")
        args = match.group("args").strip()
        arg_types = [a.strip() for a in args.split(",") if a.strip()] if args else []
        caps_text = match.group("caps")
        caps = []
        if caps_text:
            caps = [c.strip() for c in caps_text.split(",") if c.strip()]
        declarations.append(
            FFIDeclaration(
                name=match.group("name"),
                grade=match.group("grade"),
                arg_types=arg_types,
                return_type=match.group("ret").strip(),
                capabilities=caps,
            )
        )
    return declarations


def _normalize_ffi_declarations(spec):
    """Normalize any supported FFI spec into FFIDeclaration objects."""

    if spec is None:
        return []
    if isinstance(spec, FFIDeclaration):
        return [spec]
    if isinstance(spec, str):
        trimmed = spec.strip()
        if not trimmed:
            return []
        if trimmed[0] in "[{":
            data = json.loads(trimmed)
            return _normalize_ffi_declarations(data)
        return parse_inline_ffi(trimmed)
    if isinstance(spec, dict):
        # Support either a single declaration dict or a wrapper with "ffi" key.
        if "declarations" in spec and isinstance(spec["declarations"], list):
            return _normalize_ffi_declarations(spec["declarations"])
        if "ffi" in spec and isinstance(spec["ffi"], list):
            return _normalize_ffi_declarations(spec["ffi"])
        return [FFIDeclaration.from_dict(spec)]
    if isinstance(spec, (list, tuple)):
        decls = []
        for item in spec:
            decls.extend(_normalize_ffi_declarations(item))
        return decls
    raise TypeError(f"Unsupported FFI spec type: {type(spec)!r}")


def register_ffi_declarations(spec, *, reset=False):
    """Register one or more FFI declarations in the global registry."""

    if reset:
        FFI_REGISTRY.clear()
    for decl in _normalize_ffi_declarations(spec):
        if decl.name in FFI_REGISTRY:
            raise ValueError(f"Duplicate FFI declaration for {decl.name}")
        FFI_REGISTRY[decl.name] = decl


def clear_ffi_registry():
    """Remove all registered FFI declarations."""

    FFI_REGISTRY.clear()


def get_registered_ffi_declarations():
    """Return a snapshot of the currently registered declarations."""

    return {name: decl for name, decl in FFI_REGISTRY.items()}


def _scope_path(scope):
    parts = []
    while scope is not None:
        parts.append(scope.name)
        scope = scope.parent
    return ".".join(reversed(parts))


def _stable_id(scope_path, index):
    token = f"{scope_path}:{index}".encode("utf-8")
    return hashlib.blake2s(token, digest_size=6).hexdigest()


def _scope_full_path(scope):
    """Return a human-readable scope path for display."""

    parts = []
    while scope is not None:
        parts.append(scope.name)
        scope = scope.parent
    return " > ".join(reversed(parts))


class Lifetime:
    def __init__(self, owner_scope, identifier):
        self.id = identifier
        self.owner_scope = owner_scope
        self.end_scope = None
        self.borrows = []
        self.owner_node = None

    def __repr__(self):
        end = self.end_scope.name if self.end_scope else "?"
        return f"Life({self.id}@{self.owner_scope.name}->{end})"


class Borrow:
    def __init__(self, kind, target, borrower_scope):
        self.kind = kind
        self.target = target
        self.borrower_scope = borrower_scope

    def __repr__(self):
        return f"{self.kind}→{self.target.id}@{self.borrower_scope.name}"


def _arity_type_name(arity):
    """Return the canonical Totem type name for a constructor of a given arity."""

    return f"ADT<{arity}>"


class Node:
    def __init__(self, op, typ, scope):
        scope_path = _scope_path(scope)
        node_index = len(scope.nodes)
        self.id = _stable_id(scope_path, node_index)
        self.op = op
        self.typ = typ
        self.scope = scope
        life_scope_path = f"{scope_path}.life"
        life_id = _stable_id(life_scope_path, node_index)
        self.owned_life = Lifetime(scope, life_id)
        self.owned_life.owner_node = self
        self.borrows = []
        self.grade = OPS.get(op, {}).get("grade", "pure")
        self.ffi = None
        self.ffi_capabilities = []
        self._apply_ffi_metadata()
        self.meta = {}
        self.arity = 0
        self.update_type()

    def __repr__(self):
        return f"<{self.op}:{self.typ}@{self.scope.name}>"

    def _apply_ffi_metadata(self):
        decl = FFI_REGISTRY.get(self.op)
        if not decl:
            return
        self.ffi = decl
        self.grade = decl.grade
        self.typ = decl.return_type
        self.ffi_capabilities = list(decl.capabilities)
    def update_type(self):
        """Refresh this node's inferred type based on current metadata and borrows."""

        self.arity = len(self.borrows)
        if "fixed_type" in self.meta:
            self.typ = self.meta["fixed_type"]
        elif self.op == "P":
            self.typ = "match"
        else:
            self.typ = _arity_type_name(self.arity)
        return self.typ


class Capability:
    """Linear capability token tracking resource usage."""

    def __init__(
        self,
        kind,
        resource=None,
        *,
        state=None,
        history=None,
        generation=0,
        active=True,
    ):
        self.kind = kind
        self.resource = resource
        self.state = state or {}
        self.history = history or []
        self.generation = generation
        self._active = active

    def evolve(self, action, detail=None, state_updates=None):
        if not self._active:
            raise RuntimeError(f"Capability {self} already consumed")

        new_state = dict(self.state)
        if state_updates:
            for key, value in state_updates.items():
                new_state[key] = value

        new_history = list(self.history)
        new_history.append({"action": action, "detail": detail})

        self._active = False

        return Capability(
            self.kind,
            self.resource,
            state=new_state,
            history=new_history,
            generation=self.generation + 1,
        )

    @property
    def is_active(self):
        return self._active

    def __repr__(self):
        return f"<Capability {self.kind}@{self.generation}>"


@dataclass(frozen=True)
class CapabilityUseResult:
    capability: Capability
    value: object = None


def resolve_value(value):
    if isinstance(value, CapabilityUseResult):
        return value.value
    return value


def extract_capability(value):
    if isinstance(value, CapabilityUseResult):
        return value.capability
    if isinstance(value, Capability):
        return value
    return None


def _clone_list(source):
    return list(source) if source is not None else []


def use_file_read(cap):
    index = cap.state.get("index", 0)
    contents = cap.state.get("contents", [])
    if index < len(contents):
        data = contents[index]
    else:
        data = None
    new_cap = cap.evolve("read", data, {"index": index + 1})
    return CapabilityUseResult(new_cap, data)


def use_file_write(cap, payload):
    writes = _clone_list(cap.state.get("writes", []))
    writes.append(payload)
    new_cap = cap.evolve("write", payload, {"writes": writes})
    return CapabilityUseResult(new_cap, True)


def use_net_send(cap, payload):
    transmissions = _clone_list(cap.state.get("transmissions", []))
    transmissions.append(payload)
    ack = f"sent:{payload}"
    new_cap = cap.evolve("send", payload, {"transmissions": transmissions})
    return CapabilityUseResult(new_cap, ack)


CAPABILITY_FACTORIES = {
    "FileRead": lambda: Capability(
        "FileRead",
        resource="input",
        state={"index": 0, "contents": ["input_data"]},
    ),
    "FileWrite": lambda: Capability(
        "FileWrite",
        resource="output",
        state={"writes": []},
    ),
    "NetSend": lambda: Capability(
        "NetSend",
        resource="socket",
        state={"transmissions": []},
    ),
}


def create_default_environment():
    env = {"__capabilities__": {}}
    for kind, factory in CAPABILITY_FACTORIES.items():
        env["__capabilities__"][kind] = factory()
    return env


def ensure_capability(env, kind):
    caps = env.setdefault("__capabilities__", {})
    if kind not in caps:
        caps[kind] = CAPABILITY_FACTORIES[kind]()
    return caps[kind]


def store_capability(env, kind, capability):
    env.setdefault("__capabilities__", {})[kind] = capability


class IRNode:
    """Lowered SSA-like form."""

    def __init__(self, id, op, typ, grade, args):
        self.id = id
        self.op = op
        self.typ = typ
        self.grade = grade
        self.args = args


class Scope:
    def __init__(self, name, parent=None, *, effect_cap=None, fence=None):
        self.name = name
        self.parent = parent
        self.nodes = []
        self.children = []
        self.lifetimes = []
        self.drops = []
        self.effect_cap = effect_cap
        self.fence = fence
        if parent:
            parent.children.append(self)

    def __repr__(self):
        return f"Scope({self.name})"


class Effect:
    """Graded monad for purity tracking."""

    def __init__(self, grade, value, log=None):
        self.grade = grade
        self.value = value
        self.log = log or []

    def bind(self, fn):
        out = fn(self.value)
        new_idx = max(EFFECT_GRADES.index(self.grade), EFFECT_GRADES.index(out.grade))
        return Effect(EFFECT_GRADES[new_idx], out.value, self.log + out.log)


class MovedValue:
    """Sentinel stored in the environment when a lifetime has been moved."""

    def __init__(self, origin_id):
        self.origin_id = origin_id

    def __repr__(self):
        return f"<moved:{self.origin_id}>"


def read_env_value(env, lifetime_id, default=None):
    """Fetch a lifetime's value while ensuring it has not been moved."""

    if lifetime_id is None:
        return default
    if lifetime_id not in env:
        if default is not None:
            return default
        raise KeyError(f"Unknown lifetime {lifetime_id}")
    val = env[lifetime_id]
    if isinstance(val, MovedValue):
        raise RuntimeError(f"Lifetime {lifetime_id} has been moved and is no longer usable")
    return val


def move_env_value(env, lifetime_id):
    """Mark a lifetime as moved and return its previous value."""

    if lifetime_id is None:
        raise RuntimeError("Cannot move a value without a lifetime identifier")
    if lifetime_id not in env:
        raise KeyError(f"Unknown lifetime {lifetime_id}")
    val = env[lifetime_id]
    if isinstance(val, MovedValue):
        raise RuntimeError(f"Lifetime {lifetime_id} has already been moved")
    env[lifetime_id] = MovedValue(lifetime_id)
    return val


class OwnedMessage:
    """A message that must be moved exactly once across actors."""

    def __init__(self, payload, capability, message_id):
        self.payload = payload
        self.capability = capability
        self.message_id = message_id
        self._moved = False

    def move_payload(self):
        if self._moved:
            raise RuntimeError(f"Message {self.message_id} has already been moved")
        self._moved = True
        return self.payload

    def __repr__(self):
        target = getattr(self.capability, "actor_id", "?")
        return f"<OwnedMessage id={self.message_id}→{target} moved={self._moved}>"


class ActorCapability:
    """Capability used to send messages to a specific actor."""

    def __init__(self, actor_system, actor_id):
        self.actor_system = actor_system
        self.actor_id = actor_id

    def send(self, message):
        return self.actor_system.send(self, message)

    def __repr__(self):
        return f"<Capability {self.actor_id}>"


class Actor:
    """Single actor with a mailbox and effect-local log."""

    def __init__(self, actor_id, behavior):
        self.actor_id = actor_id
        self.behavior = behavior
        self.mailbox = deque()
        self.local_log = []
        self.local_grade_index = EFFECT_GRADES.index("pure")

    def enqueue(self, payload):
        self.mailbox.append(payload)

    def drain(self):
        delivered = 0
        logs = []
        grade_index = self.local_grade_index
        while self.mailbox:
            payload = self.mailbox.popleft()
            effect = self.behavior(payload)
            grade_index = max(grade_index, EFFECT_GRADES.index(effect.grade))
            logs.extend(effect.log)
            delivered += 1
        self.local_grade_index = grade_index
        self.local_log.extend(logs)
        return delivered, logs, grade_index


def default_actor_behavior(payload):
    return Effect("state", {"last_message": payload}, [f"echo:{payload}"])


class ActorSystem:
    """Ownership-safe actor system with move-only message passing."""

    def __init__(self):
        self.actors = {}
        self._actor_counter = 0
        self._message_counter = 0
        self._public_log = []

    def spawn(self, behavior=None):
        behavior = behavior or default_actor_behavior
        actor_id = f"actor_{self._actor_counter}"
        self._actor_counter += 1
        actor = Actor(actor_id, behavior)
        self.actors[actor_id] = actor
        return ActorCapability(self, actor_id)

    def next_message_id(self):
        mid = self._message_counter
        self._message_counter += 1
        return mid

    def send(self, capability, message):
        if message.capability is not capability:
            raise RuntimeError("Message capability does not match the target actor")
        payload = message.move_payload()
        actor = self.actors.get(capability.actor_id)
        if actor is None:
            raise RuntimeError(f"Unknown actor {capability.actor_id}")
        actor.enqueue(payload)
        log_entry = f"send:{capability.actor_id}:msg{message.message_id}"
        return Effect("sys", True, [log_entry])

    def run_until_idle(self):
        delivered = 0
        logs = []
        highest_grade = EFFECT_GRADES.index("pure")

        while True:
            iteration_delivered = 0
            iteration_logs = []
            for actor_id, actor in self.actors.items():
                count, local_logs, grade_idx = actor.drain()
                if not count and not local_logs:
                    continue
                iteration_delivered += count
                highest_grade = max(highest_grade, grade_idx)
                iteration_logs.extend(f"{actor_id}:{entry}" for entry in local_logs)

            if not iteration_delivered and not iteration_logs:
                break

            delivered += iteration_delivered
            logs.extend(iteration_logs)

        prefix = f"run:delivered={delivered}"
        if logs:
            combined = [prefix] + logs
        else:
            combined = [prefix]
        self._public_log = logs
        return Effect("sys", self, combined)

    @property
    def last_public_log(self):
        return list(self._public_log)

class TIRInstruction:
    """Single SSA-like instruction."""

    def __init__(self, id, op, typ, grade, args, scope_path, produces=None metadata=None):    
        self.id = id
        self.op = op
        self.typ = typ
        self.grade = grade
        self.args = args
        self.scope_path = scope_path
        self.produces = produces

    def __repr__(self):
        def fmt_arg(arg):
            if isinstance(arg, dict):
                target = arg.get("target")
                kind = arg.get("kind")
                if kind and target:
                    return f"{kind}:{target}"
                if target:
                    return str(target)
                return json.dumps(arg, sort_keys=True)
            return str(arg)

        args_str = ", ".join(fmt_arg(a) for a in self.args) if self.args else ""
        return f"{self.id} = {self.op}({args_str}) : {self.typ} [{self.grade}] @{self.scope_path}"


class TIRProgram:
    """Flat, typed intermediate representation."""

    def __init__(self):
        self.instructions = []
        self.next_id = 0
        self.constructor_tags = {}
        self.next_tag = 0

    def new_id(self):
        vid = f"v{self.next_id}"
        self.next_id += 1
        return vid

    def emit(self, op, typ, grade, args, scope_path, produces=None):
        vid = self.new_id()
        instr = TIRInstruction(vid, op, typ, grade, args, scope_path, produces, metadata)
        self.instructions.append(instr)
        return vid

    def constructor_tag(self, op, arity):
        key = (op, arity)
        if key not in self.constructor_tags:
            self.constructor_tags[key] = self.next_tag
            self.next_tag += 1
        return self.constructor_tags[key]

    def desugar_pattern_matches(self):
        """Lower MATCH instructions into SWITCHes on constructor tags."""

        lowered = []
        for instr in self.instructions:
            if instr.op != "MATCH":
                lowered.append(instr)
                continue

            cases = instr.metadata.get("cases", [])
            default = instr.metadata.get("default")
            switch_meta = {
                "cases": [
                    {
                        "tag": case.get("tag"),
                        "result": case.get("result"),
                        "constructor": case.get("constructor"),
                    }
                    for case in cases
                ]
            }
            if default is not None:
                switch_meta["default"] = default

            lowered.append(
                TIRInstruction(
                    instr.id,
                    "SWITCH",
                    instr.typ,
                    instr.grade,
                    instr.args,
                    instr.scope_path,
                    switch_meta,
                )
            )

        self.instructions = lowered
        return self

    def __repr__(self):
        return "\n".join(map(str, self.instructions))


def _mlir_type(typ):
    """Map Totem types to MLIR types."""

    mapping = {
        "int32": "i32",
        "int64": "i64",
        "float": "f32",
        "double": "f64",
    }
    return mapping.get(typ, "i32")


def emit_mlir_module(tir):
    """Lower a TIR program to a textual MLIR module."""

    lattice = ", ".join(f'"{grade}"' for grade in EFFECT_GRADES)
    lines = [
        f"module attributes {{totem.effect_lattice = [{lattice}]}} {{",
        "  func.func @main() -> () {",
    ]

    value_map = {}

    for instr in tir.instructions:
        result_name = instr.id
        operands = []
        operand_types = []
        borrow_kinds = []

        for arg in instr.args:
            if isinstance(arg, dict):
                target = arg.get("target")
                kind = arg.get("kind")
            else:
                target = arg
                kind = None

            if not target:
                continue

            operand = value_map.get(target, target)
            operands.append(f"%{operand}")
            operand_types.append(_mlir_type(instr.typ))
            if kind:
                borrow_kinds.append(f'"{kind}"')

        operand_sig = ", ".join(operand_types)
        if not operand_sig:
            operand_sig = ""
        else:
            operand_sig = f"{operand_sig}"

        attrs = [f'grade = "{instr.grade}"']
        if borrow_kinds:
            attrs.append(f"borrow_kinds = [{', '.join(borrow_kinds)}]")

        attr_str = " " + "{" + ", ".join(attrs) + "}" if attrs else ""

        operand_list = ", ".join(operands)
        line = (
            f"    %{result_name} = \"totem.{instr.op.lower()}\"({operand_list}) : "
            f"({operand_sig}) -> {_mlir_type(instr.typ)}{attr_str}"
        )
        lines.append(line.rstrip())

        value_map[instr.id] = result_name
        if instr.produces:
            value_map[instr.produces] = result_name

    lines.append("    func.return")
    lines.append("  }")
    lines.append("}")

    return "\n".join(lines)


PURE_CONSTANTS = {
    "A": 1,
    "D": 2,
    "F": 5,
}


def emit_llvm_ir(tir):
    """Emit a simple LLVM IR view for the pure portion of a TIR program."""

    pure_instrs = [instr for instr in tir.instructions if instr.grade == "pure"]
    if not pure_instrs:
        return "; Totem program has no pure segment to lower"

    lines = [
        "; Totem pure segment lowered to LLVM IR",
        "define void @totem_main() {",
        "entry:",
    ]

    value_map = {}
    declared = set()

    def map_operand(target):
        return f"%{value_map.get(target, target)}"

    for instr in pure_instrs:
        result_name = instr.id

        if instr.op in PURE_CONSTANTS:
            const_val = PURE_CONSTANTS[instr.op]
            lines.append(f"  %{result_name} = add i32 0, {const_val}")
        else:
            operands = []
            for arg in instr.args:
                if isinstance(arg, dict):
                    target = arg.get("target")
                else:
                    target = arg
                if not target:
                    continue
                operands.append(map_operand(target))

            operand_parts = [f"i32 {op}" for op in operands]
            callee = f"@totem_{instr.op.lower()}"
            declared.add(callee)
            call_operands = ", ".join(operand_parts)
            lines.append(
                f"  %{result_name} = call i32 {callee}({call_operands})"
                if call_operands
                else f"  %{result_name} = call i32 {callee}()"
            )

        value_map[instr.id] = result_name
        if instr.produces:
            value_map[instr.produces] = result_name

    lines.append("  ret void")
    lines.append("}")

    for callee in sorted(declared):
        lines.append(f"declare i32 {callee}(...)")

    return "\n".join(lines).rstrip()
class BytecodeInstruction:
    """Executable instruction in the bytecode VM."""

    __slots__ = ("origin_id", "op", "grade", "args", "produces")

    def __init__(self, origin_id, op, grade, args=None, produces=None):
        self.origin_id = origin_id
        self.op = op
        self.grade = grade
        self.args = args or []
        self.produces = produces


class BytecodeProgram:
    """Linear bytecode representation assembled from TIR."""

    def __init__(self, instructions=None):
        self.instructions = instructions or []

    def append(self, instruction):
        self.instructions.append(instruction)


class BytecodeResult:
    """Execution artefact from the bytecode VM."""

    def __init__(self, grade, log, stack, env):
        self.grade = grade
        self.log = log
        self.stack = stack
        self.env = env


class BytecodeVM:
    """A minimal stack-based interpreter for Totem TIR."""

    def __init__(self):
        self.stack = []
        self.env = {}
        self.log = []
        self._effect_index = 0

    def execute(self, program):
        for instr in program.instructions:
            self._step(instr)

        final_grade = EFFECT_GRADES[self._effect_index]
        return BytecodeResult(final_grade, list(self.log), list(self.stack), dict(self.env))

    # -- internal helpers -------------------------------------------------

    def _step(self, instr):
        grade_index = self._grade_index(instr.grade)
        self._effect_index = max(self._effect_index, grade_index)

        value, log_entries = self._apply_operation(instr)

        self.stack.append(value)
        self.env[instr.origin_id] = value
        if instr.produces:
            self.env[instr.produces] = value

        if log_entries:
            if isinstance(log_entries, (list, tuple)):
                self.log.extend(log_entries)
            else:
                self.log.append(log_entries)

    def _grade_index(self, grade):
        try:
            return EFFECT_GRADES.index(grade)
        except ValueError:
            return 0

    def _apply_operation(self, instr):
        op = instr.op

        if op == "A":
            value = 1
            return value, [f"A:{value}"]
        if op == "B":
            self.env["counter"] = self.env.get("counter", 0) + 1
            value = self.env["counter"]
            return value, [f"B:inc->{value}"]
        if op == "C":
            value = "input_data"
            return value, [f"C:read->{value}"]
        if op == "D":
            value = 2
            return value, [f"D:{value}"]
        if op == "E":
            base = 0
            if instr.args:
                target = instr.args[0][1]
                base = self.env.get(target, 0)
            value = base + 3
            return value, [f"E:{value}"]
        if op == "F":
            value = 5
            return value, [f"F:{value}"]
        if op == "G":
            target = instr.args[0][1] if instr.args else None
            borrowed = self.env.get(target, "?")
            value = True
            return value, [f"G:write({borrowed})"]

        # Fallback: produce zero value with a log entry for traceability.
        value = 0
        return value, [f"{op}:{value}"]


def assemble_bytecode(tir):
    """Linearise a TIR program into bytecode instructions."""

    program = BytecodeProgram()
    for instr in tir.instructions:
        args = []
        for arg in instr.args:
            if isinstance(arg, dict):
                args.append((arg.get("kind"), arg.get("target")))
            else:
                args.append((None, arg))
        program.append(BytecodeInstruction(instr.id, instr.op, instr.grade, args, instr.produces))
    return program


def run_bytecode(program):
    """Execute a BytecodeProgram and return the resulting effect/log/stack."""

    vm = BytecodeVM()
    return vm.execute(program)


class MetaObject:
    """A serializable reflection of a Totem runtime object."""

    def __init__(self, kind, data):
        self.kind = kind
        self.data = data

    def __repr__(self):
        if self.kind == "Node":
            n = self.data
            return f"<MetaNode {n.op}:{n.typ}@{n.scope.name} [{n.grade}]>"
        if self.kind == "Scope":
            s = self.data
            return f"<MetaScope {s.name} nodes={len(s.nodes)}>"
        if self.kind == "TIR":
            t = self.data
            return f"<MetaTIR {len(t.instructions)} instrs>"
        return f"<MetaObject {self.kind}>"

    def to_dict(self):
        """Return a JSON-safe representation."""
        if self.kind == "TIR":
            return [instr.__dict__ for instr in self.data.instructions]
        if self.kind in ("Node", "Scope"):
            return self.data.__dict__
        return {"kind": self.kind}


def structural_decompress(src):
    """Build scope tree and typed node graph from raw characters."""

    def combine_caps(parent_cap, new_cap):
        if parent_cap is None:
            return new_cap
        if new_cap is None:
            return parent_cap
        parent_idx = EFFECT_GRADES.index(parent_cap)
        new_idx = EFFECT_GRADES.index(new_cap)
        return EFFECT_GRADES[min(parent_idx, new_idx)]

    root = Scope("root")
    stack = [(root, None, None)]  # (scope, expected_closer, opener)
    last_node = None

    openers = {
        "{": {"close": "}", "limit": None, "prefix": "scope", "label": "{}"},
        "(": {"close": ")", "limit": "pure", "prefix": "pure", "label": "()"},
        "[": {"close": "]", "limit": "state", "prefix": "state", "label": "[]"},
        "<": {"close": ">", "limit": "io", "prefix": "io", "label": "<>"},
    }

    closers = {info["close"]: opener for opener, info in openers.items()}

    for ch in src:
        current = stack[-1][0]

        if ch in openers:
            info = openers[ch]
            inherited_cap = combine_caps(current.effect_cap, info["limit"])
            name = f"{info['prefix']}_{len(current.children)}"
            s = Scope(
                name,
                current,
                effect_cap=inherited_cap,
                fence=info["label"],
            )
            stack.append((s, info["close"], ch))
        elif ch in closers:
            if len(stack) == 1:
                raise ValueError(f"Unmatched closing fence '{ch}'")
            scope, expected, opener = stack.pop()
            if ch != expected:
                raise ValueError(
                    f"Mismatched fence: opened with '{opener}' but closed with '{ch}'"
                )
            for n in scope.nodes:
                n.owned_life.end_scope = scope
                scope.lifetimes.append(n.owned_life)
                scope.drops.append(n.owned_life)
        elif ch.isalpha():
            node = Node(op=ch.upper(), typ="int32", scope=current)
            cap = current.effect_cap
            if cap is not None:
                node_idx = EFFECT_GRADES.index(node.grade)
                cap_idx = EFFECT_GRADES.index(cap)
                if node_idx > cap_idx:
                    fence = current.fence or "scope"
                    raise ValueError(
                        f"Effect grade '{node.grade}' exceeds '{cap}' fence in {fence}"
                    )
            current.nodes.append(node)

            if last_node and last_node.scope == current:
                kind = "mut" if ord(ch) % 2 == 0 else "shared"
                b = Borrow(kind, last_node.owned_life, current)
                node.borrows.append(b)
                last_node.owned_life.borrows.append(b)
            node.update_type()
            last_node = node

    if len(stack) != 1:
        _, expected, opener = stack[-1]
        raise ValueError(f"Unclosed fence '{opener}' expected '{expected}'")

    return root


def check_aliasing(scope, errors):
    for life in scope.lifetimes:
        mut_borrows = [b for b in life.borrows if b.kind == "mut"]
        shared_borrows = [b for b in life.borrows if b.kind == "shared"]

        if mut_borrows and shared_borrows:
            errors.append(f"Aliasing violation on {life.id} in {scope.name}")
        if len(mut_borrows) > 1:
            errors.append(f"Multiple mutable borrows of {life.id} in {scope.name}")

    for child in scope.children:
        check_aliasing(child, errors)


def check_lifetimes(scope, errors):
    for life in scope.lifetimes:
        for b in life.borrows:
            if _scope_depth(b.borrower_scope) > _scope_depth(life.end_scope):
                errors.append(f"Borrow {b} outlives {life.id}")
    for child in scope.children:
        check_lifetimes(child, errors)


def verify_ffi_calls(scope, errors):
    """Ensure all FFI-backed nodes match their declared metadata."""

    for node in scope.nodes:
        decl = getattr(node, "ffi", None)
        if decl:
            actual_arity = len(node.borrows)
            if actual_arity != decl.arity:
                errors.append(
                    f"FFI {decl.name} arity mismatch: expected {decl.arity}, got {actual_arity}"
                )
            for idx, (expected_type, borrow) in enumerate(zip(decl.arg_types, node.borrows)):
                target_node = getattr(borrow.target, "owner_node", None)
                actual_type = getattr(target_node, "typ", None)
                if actual_type and actual_type != expected_type:
                    errors.append(
                        f"FFI {decl.name} argument {idx} expects {expected_type} but got {actual_type}"
                    )
            if node.typ != decl.return_type:
                errors.append(
                    f"FFI {decl.name} return type mismatch: expected {decl.return_type}, got {node.typ}"
                )
            if node.grade != decl.grade:
                errors.append(
                    f"FFI {decl.name} grade mismatch: expected {decl.grade}, got {node.grade}"
                )
    for child in scope.children:
        verify_ffi_calls(child, errors)


def _scope_depth(scope):
    d = 0
    while scope.parent:
        d += 1
        scope = scope.parent
    return d


def compute_scope_grades(scope, grades=None):
    """Populate a mapping of Scope → grade index."""

    if grades is None:
        grades = {}

    idx = 0
    for node in scope.nodes:
        idx = max(idx, EFFECT_GRADES.index(node.grade))
    for child in scope.children:
        child_idx = compute_scope_grades(child, grades)
        idx = max(idx, child_idx)

    grades[scope] = idx
    return idx


def _collect_grade_cut(scope, target_idx, grades):
    """Return nodes responsible for lifting this scope to the target grade."""

    contributors = []

    for node in scope.nodes:
        node_idx = EFFECT_GRADES.index(node.grade)
        if node_idx >= target_idx:
            contributors.append(node)

    for child in scope.children:
        if grades.get(child, -1) >= target_idx:
            contributors.extend(_collect_grade_cut(child, target_idx, grades))

    return contributors


def explain_grade(root_scope, target_grade):
    """Compute nodes that raise the program to ``target_grade``."""

    grade = target_grade.lower()
    if grade not in EFFECT_GRADES:
        raise ValueError(f"Unknown grade '{target_grade}'. Choose from {EFFECT_GRADES}.")

    target_idx = EFFECT_GRADES.index(grade)
    grades = {}
    compute_scope_grades(root_scope, grades)
    root_idx = grades.get(root_scope, 0)

    if root_idx < target_idx:
        return {
            "achieved": False,
            "final_grade": EFFECT_GRADES[root_idx],
            "nodes": [],
        }

    contributors = _collect_grade_cut(root_scope, target_idx, grades)
    seen = set()
    unique_nodes = []
    for node in contributors:
        if node.id in seen:
            continue
        seen.add(node.id)
        unique_nodes.append(node)

    unique_nodes.sort(key=lambda n: (_scope_path(n.scope), n.id))

    return {
        "achieved": True,
        "final_grade": EFFECT_GRADES[root_idx],
        "nodes": unique_nodes,
    }


def _index_lifetimes(root_scope):
    """Return lookup tables for lifetimes, nodes, and borrow origins."""

    lifetime_by_id = {}
    owner_node = {}
    borrow_owners = {}

    for scope in iter_scopes(root_scope):
        for node in scope.nodes:
            life = node.owned_life
            lifetime_by_id[life.id] = life
            owner_node[life.id] = node
            for borrow in node.borrows:
                borrow_owners[borrow] = node

    node_by_id = {node.id: node for node in owner_node.values()}

    return lifetime_by_id, owner_node, node_by_id, borrow_owners


def explain_borrow(root_scope, identifier):
    """Return a nested description of a borrow chain for ``identifier``."""

    lifetime_by_id, owner_node, node_by_id, borrow_owners = _index_lifetimes(
        root_scope
    )

    target_life = None

    if identifier in lifetime_by_id:
        target_life = lifetime_by_id[identifier]
    elif identifier in node_by_id:
        target_life = node_by_id[identifier].owned_life
    else:
        return {
            "found": False,
            "identifier": identifier,
            "lines": [],
        }

    def describe_lifetime(life, indent=0, seen=None):
        if seen is None:
            seen = set()
        prefix = "  " * indent
        lines = []

        scope_line = _scope_full_path(life.owner_scope)
        end_line = (
            _scope_full_path(life.end_scope)
            if life.end_scope is not None
            else "?"
        )
        owner = owner_node.get(life.id)
        owner_label = (
            f"node {owner.op} ({owner.id})"
            if owner is not None
            else "<unknown node>"
        )
        lines.append(
            f"{prefix}Lifetime {life.id} owned by {owner_label} in {scope_line}, ends at {end_line}"
        )

        if life.id in seen:
            lines.append(f"{prefix}  ↺ cycle detected, stopping traversal")
            return lines

        seen.add(life.id)

        if life.borrows:
            lines.append(f"{prefix}  Borrows:")
        for borrow in life.borrows:
            borrower = borrow_owners.get(borrow)
            borrower_label = (
                f"node {borrower.op} ({borrower.id})"
                if borrower is not None
                else "<unknown node>"
            )
            borrower_scope = _scope_full_path(borrow.borrower_scope)
            outlives = ""
            if life.end_scope is not None and _scope_depth(borrow.borrower_scope) > _scope_depth(
                life.end_scope
            ):
                outlives = " (⚠ outlives owner scope)"

            lines.append(
                f"{prefix}    - {borrow.kind} borrow by {borrower_label} at {borrower_scope}{outlives}"
            )
            if borrower is not None:
                lines.extend(describe_lifetime(borrower.owned_life, indent + 3, seen))

        seen.remove(life.id)
        return lines

    lines = describe_lifetime(target_life)
    return {
        "found": True,
        "identifier": identifier,
        "lines": lines,
    }


def visualize_graph(root):
    """Render the decompressed scope graph with color-coded purity and lifetime->borrow edges."""
<<<<<<< HEAD
    try:
        import networkx as nx
        import matplotlib.pyplot as plt
    except ImportError as exc:  # pragma: no cover - optional dependency
        raise RuntimeError(
            "Visualization requires networkx and matplotlib to be installed"
        ) from exc
=======
    if nx is None or plt is None:
        raise RuntimeError("Visualization requires networkx and matplotlib to be installed")
>>>>>>> dd9ee767

    G = nx.DiGraph()
    lifetime_nodes_added = set()

    def add_lifetime_node(life):
        lid = f"L:{life.id}"
        if lid in lifetime_nodes_added:
            return lid
        G.add_node(lid, label=f"L {life.id}", color="#d3d3d3")
        lifetime_nodes_added.add(lid)
        return lid

    def walk(scope):
        for n in scope.nodes:
            color = GRADE_COLORS.get(getattr(n, "grade", "pure"), "#B0BEC5")

            G.add_node(n.id, label=f"{n.op}\n[{n.grade}]", color=color)

            for b in n.borrows:
                lnode = add_lifetime_node(b.target)
                G.add_edge(lnode, n.id, style="dashed")

        for child in scope.children:
            walk(child)

    walk(root)

    node_colors = [G.nodes[n].get("color", "#d3d3d3") for n in G.nodes]
    node_labels = {n: G.nodes[n].get("label", str(n)) for n in G.nodes}

    pos = nx.spring_layout(G, seed=42)
    nx.draw(
        G,
        pos,
        with_labels=True,
        labels=node_labels,
        node_color=node_colors,
        edgecolors="black",
        font_size=8,
    )

    dashed = [(u, v) for (u, v, d) in G.edges(data=True) if d.get("style") == "dashed"]
    nx.draw_networkx_edges(G, pos, edgelist=dashed, style="dashed")

    plt.title("Totem Program Graph — purity & lifetimes")
    plt.show()


def iter_scopes(scope):
    """Yield a scope and all descendants in depth-first order."""
    yield scope
    for child in scope.children:
        yield from iter_scopes(child)


def export_graphviz(root, output_path):
    """Export a Graphviz SVG with scope clusters and lifetime borrow edges."""
    import pydot

    if pydot is None:
        raise RuntimeError("Graphviz export requires the optional pydot dependency")

    import pydot

    import pydot

    try:
        import pydot
    except ImportError as exc:  # pragma: no cover - optional dependency
        raise RuntimeError("Graphviz export requires pydot to be installed") from exc

    graph = pydot.Dot(
        "totem_scopes",
        graph_type="digraph",
        rankdir="LR",
        splines="spline",
        fontname="Helvetica",
    )

    lifetime_nodes = {}

    def build_cluster(scope, path):
        cluster_name = f"cluster_{path.replace('.', '_')}"
        cluster = pydot.Cluster(
            cluster_name,
            label=path,
            color="#7f8c8d",
            fontname="Helvetica",
            fontsize="10",
            style="rounded",
        )

        for node in scope.nodes:
            color = GRADE_COLORS.get(node.grade, "#B0BEC5")
            node_label = f"{node.op}\\n[{node.grade}]"
            graph_node = pydot.Node(
                node.id,
                label=node_label,
                shape="box",
                style="filled",
                fillcolor=color,
                color="#34495e",
                fontname="Helvetica",
            )
            cluster.add_node(graph_node)

            life = node.owned_life
            lid = f"life_{life.id}"
            if lid not in lifetime_nodes:
                lifetime_nodes[lid] = pydot.Node(
                    lid,
                    label=f"L {life.id}",
                    shape="ellipse",
                    style="dashed",
                    color="#7f8c8d",
                    fontname="Helvetica",
                )
            cluster.add_node(lifetime_nodes[lid])

        for child in scope.children:
            child_path = f"{path}.{child.name}"
            cluster.add_subgraph(build_cluster(child, child_path))

        return cluster

    graph.add_subgraph(build_cluster(root, "root"))

    for scope in iter_scopes(root):
        for node in scope.nodes:
            for borrow in node.borrows:
                src = f"life_{borrow.target.id}"
                graph.add_edge(
                    pydot.Edge(
                        src,
                        node.id,
                        style="dashed",
                        color="#7f8c8d",
                        penwidth="1.2",
                        arrowsize="0.8",
                    )
                )

    output_path = Path(output_path)
    if output_path.parent and not output_path.parent.exists():
        output_path.parent.mkdir(parents=True, exist_ok=True)

    graph.write_svg(str(output_path))
    print(f"  ✓ Graphviz visualization exported → {output_path}")


def print_scopes(scope, indent=0):
    pad = "  " * indent
    print(f"{pad}{scope}")
    for n in scope.nodes:
        print(f"{pad}  {n} owns {n.owned_life}  [{n.grade}]")
        for b in n.borrows:
            print(f"{pad}    borrow {b}")
    for child in scope.children:
        print_scopes(child, indent + 1)
    if scope.drops:
        print(f"{pad}  drops {[l.id for l in scope.drops]}")


def evaluate_node(node, env):
    """
    Execute one node and return an Effect.
    For now, each op just produces a numeric or string value to illustrate
    monadic propagation.
    """
    op = node.op
    grade = node.grade

    def lift(val):
        return Effect(grade, val, [f"{op}:{val}"])

    if node.ffi:
        log = f"FFI:{node.ffi.name}"
        if node.ffi_capabilities:
            log += f" requires {', '.join(node.ffi_capabilities)}"
        return Effect(node.grade, None, [log])

    # Meta-level operations (demo)
    if op == "M":  # reflect current TIR
        tir = build_tir(node.scope)
        return Effect("meta", reflect(tir), [f"M:reflect({len(tir.instructions)})"])
    elif op == "N":  # dynamically emit a node into TIR
        tir = build_tir(node.scope)
        meta_instr = meta_emit(tir, "X", "int32", "pure")
        return Effect("meta", meta_instr, [f"N:emit({meta_instr})"])
    elif op == "O":  # run optimizer (meta)
        tir = build_tir(node.scope)
        optimized = optimize_tir(tir)
        return Effect(
            "meta", reflect(optimized), [f"O:optimize({len(optimized.instructions)} instrs)"]
        )

    # demo semantics
    if op == "A":  # pure constant
        return lift(1)
    elif op == "B":  # stateful increment
        env["counter"] = env.get("counter", 0) + 1
        return Effect("state", env["counter"], [f"B:inc->{env['counter']}"])
    elif op == "C":  # IO read (simulated)
        borrowed_cap = None
        if node.borrows:
            borrowed_cap = extract_capability(env.get(node.borrows[0].target.id))
        capability = borrowed_cap or ensure_capability(env, "FileRead")
        result = use_file_read(capability)
        store_capability(env, "FileRead", result.capability)
        log_val = result.value if result.value is not None else "EOF"
        return Effect("io", result, [f"C:read->{log_val}"])
    elif op == "D":
        return lift(2)
    elif op == "E":
        # use borrowed value if available
        src = node.borrows[0].target.id if node.borrows else None
        base = read_env_value(env, src, 0)
        try:
            val = base + 3
        except TypeError:
            val = 3
        return lift(val)
    elif op == "F":
        return lift(5)
    elif op == "G":  # IO write (simulated)
        borrow_id = node.borrows[0].target.id if node.borrows else None
        msg = f"G:write({read_env_value(env, borrow_id, '?')})"
        return Effect("io", True, [msg])
    elif op == "H":  # create an actor system
        system = ActorSystem()
        return Effect("sys", system, ["H:actors"])
    elif op == "J":  # spawn an actor and return capability
        if not node.borrows:
            raise RuntimeError("J requires borrowing an actor system")
        system = read_env_value(env, node.borrows[0].target.id)
        if not isinstance(system, ActorSystem):
            raise RuntimeError("J expects an ActorSystem as input")
        capability = system.spawn()
        return Effect("sys", capability, [f"J:spawn({capability.actor_id})"])
    elif op == "K":  # craft a move-only message for a capability
        if not node.borrows:
            raise RuntimeError("K requires borrowing an actor capability")
        capability = read_env_value(env, node.borrows[0].target.id)
        if not isinstance(capability, ActorCapability):
            raise RuntimeError("K expects an ActorCapability as input")
        message_id = capability.actor_system.next_message_id()
        payload = {"message": message_id, "to": capability.actor_id}
        message = OwnedMessage(payload, capability, message_id)
        return Effect("pure", message, [f"K:msg({capability.actor_id},id={message_id})"])
    elif op == "L":  # move the message into the actor system
        if not node.borrows:
            raise RuntimeError("L requires moving an OwnedMessage")
        borrow_id = node.borrows[0].target.id
        message = move_env_value(env, borrow_id)
        if not isinstance(message, OwnedMessage):
            raise RuntimeError("L expects an OwnedMessage to send")
        capability = message.capability
        send_effect = capability.send(message)
        logs = [
            f"L:send({capability.actor_id},id={message.message_id})",
            *send_effect.log,
        ]
        return Effect("sys", capability.actor_system, logs)
    elif op == "P":  # run all actors until their queues are drained
        if not node.borrows:
            raise RuntimeError("P requires borrowing an actor system")
        system = read_env_value(env, node.borrows[0].target.id)
        if not isinstance(system, ActorSystem):
            raise RuntimeError("P expects an ActorSystem as input")
        run_effect = system.run_until_idle()
        logs = ["P:run"] + run_effect.log
        return Effect("sys", system, logs)
    else:
        return lift(0)


def evaluate_scope(scope, env=None):
    """
    Evaluate a scope: every node returns an Effect.
    The scope's total grade is the max grade of its children.
    """
    if env is None:
        env = create_default_environment()
    else:
        caps = env.setdefault("__capabilities__", {})
        for kind, factory in CAPABILITY_FACTORIES.items():
            if kind not in caps:
                caps[kind] = factory()
    effects = []
    scope_grade_index = 0

    for node in scope.nodes:
        eff = evaluate_node(node, env)
        env[node.owned_life.id] = eff.value
        effects.append(eff)
        scope_grade_index = max(scope_grade_index, EFFECT_GRADES.index(eff.grade))

    for child in scope.children:
        sub_eff = evaluate_scope(child, env)
        effects.append(sub_eff)
        scope_grade_index = max(scope_grade_index, EFFECT_GRADES.index(sub_eff.grade))

    combined_log = sum((e.log for e in effects), [])
    final_grade = EFFECT_GRADES[scope_grade_index]
    return Effect(final_grade, None, combined_log)


def scope_to_dict(scope):
    """Recursively convert a Scope tree to a serializable dict."""
    return {
        "name": scope.name,
        "effect_cap": scope.effect_cap,
        "fence": scope.fence,
        "lifetimes": [
            {
                "id": l.id,
                "owner_scope": l.owner_scope.name,
                "end_scope": l.end_scope.name if l.end_scope else None,
                "borrows": [
                    {
                        "kind": b.kind,
                        "target": b.target.id,
                        "borrower_scope": b.borrower_scope.name,
                    }
                    for b in l.borrows
                ],
            }
            for l in scope.lifetimes
        ],
        "nodes": [
            {
                "id": n.id,
                "op": n.op,
                "type": n.typ,
                "arity": n.arity,
                "grade": n.grade,
                "lifetime_id": n.owned_life.id,
                "meta": n.meta,
                "borrows": [
                    {
                        "kind": b.kind,
                        "target": b.target.id,
                        "borrower_scope": b.borrower_scope.name,
                    }
                    for b in n.borrows
                ],
            }
            for n in scope.nodes
        ],
        "drops": [l.id for l in scope.drops],
        "children": [scope_to_dict(child) for child in scope.children],
    }


def _node_to_dict(node):
    entry = {
        "id": node.id,
        "op": node.op,
        "type": node.typ,
        "grade": node.grade,
        "lifetime_id": node.owned_life.id,
        "borrows": [
            {
                "kind": b.kind,
                "target": b.target.id,
                "borrower_scope": b.borrower_scope.name,
            }
            for b in node.borrows
        ],
    }
    if node.ffi:
        entry["ffi"] = node.ffi.to_dict()
    if node.ffi_capabilities:
        entry["ffi_capabilities"] = list(node.ffi_capabilities)
    return entry


def build_bitcode_document(scope, result_effect):
    """Create an in-memory Totem Bitcode representation."""

    return {
        "totem_version": "0.5",
        "timestamp": datetime.utcnow().isoformat() + "Z",
        "root_scope": scope_to_dict(scope),
        "evaluation": {
            "final_grade": result_effect.grade,
            "log": result_effect.log,
        },
    }


def write_bitcode_document(doc, filename):
    """Persist a Totem Bitcode document to disk."""

    with open(filename, "w", encoding="utf-8") as f:
        json.dump(doc, f, indent=2)
    print(f"  ✓ Totem Bitcode exported → {filename}")
    return doc


def export_totem_bitcode(scope, result_effect, filename="program.totem.json"):
    """Serialize full program state and evaluation result to JSON."""
    doc = build_bitcode_document(scope, result_effect)
    return write_bitcode_document(doc, filename)


def load_totem_bitcode(filename):
    """Load a serialized Totem Bitcode JSON (for later reconstruction)."""
    with open(filename, "r", encoding="utf-8") as f:
        doc = json.load(f)
    return doc


def reconstruct_scope(scope_dict, parent=None):
    """Rebuild a full Scope tree (with lifetimes and borrows) from a dictionary."""
    scope = Scope(
        scope_dict["name"],
        parent,
        effect_cap=scope_dict.get("effect_cap"),
        fence=scope_dict.get("fence"),
    )

    # First, create all nodes and lifetimes
    life_map = {}
    for ninfo in scope_dict["nodes"]:
        node = Node(ninfo["op"], ninfo["type"], scope)
        node.grade = ninfo["grade"]
        node.typ = ninfo["type"]
        node.owned_life.id = ninfo["lifetime_id"]
        node.meta = ninfo.get("meta", {}) or {}
        node.arity = ninfo.get("arity", 0)
        life_map[node.owned_life.id] = node.owned_life
        ffi_info = ninfo.get("ffi")
        if ffi_info:
            node.ffi = FFIDeclaration.from_dict(ffi_info)
            node.ffi_capabilities = list(node.ffi.capabilities)
            node.grade = node.ffi.grade
            node.typ = node.ffi.return_type
        elif ninfo.get("ffi_capabilities"):
            node.ffi_capabilities = list(ninfo["ffi_capabilities"])
        scope.nodes.append(node)

    # Rebuild lifetimes (for visualization/debug)
    for linfo in scope_dict.get("lifetimes", []):
        l = Lifetime(scope, linfo["id"])
        l.owner_scope = scope
        scope.lifetimes.append(l)
        life_map[l.id] = l

    # Now reconstruct borrows
    for ninfo, node in zip(scope_dict["nodes"], scope.nodes):
        for binfo in ninfo.get("borrows", []):
            target_life = life_map.get(binfo["target"])
            if target_life:
                b = Borrow(binfo["kind"], target_life, scope)
                node.borrows.append(b)
                target_life.borrows.append(b)
        node.update_type()

    # Drops
    for did in scope_dict.get("drops", []):
        if did in life_map:
            scope.drops.append(life_map[did])

    # Recurse into children
    for child_dict in scope_dict.get("children", []):
        reconstruct_scope(child_dict, scope)

    return scope


def reexecute_bitcode(filename):
    """Load a Totem Bitcode file and re-evaluate the reconstructed tree."""
    doc = load_totem_bitcode(filename)
    print(f"Loaded Totem Bitcode v{doc['totem_version']} ({filename})")

    root_dict = doc["root_scope"]
    scope = reconstruct_scope(root_dict)

    print("\nRe-evaluating Totem Bitcode ...")
    result = evaluate_scope(scope)
    print(f"  → final grade: {result.grade}")
    print("  → execution log:")
    for entry in result.log:
        print("   ", entry)
    return result


def canonicalize_bitcode(doc):
    """
    Normalize a loaded bitcode dict so semantically identical programs
    produce identical JSON strings even if UUIDs or field ordering differ.
    """

    def sort_dict(d):
        if isinstance(d, dict):
            return {k: sort_dict(v) for k, v in sorted(d.items())}
        elif isinstance(d, list):
            return [sort_dict(x) for x in d]
        else:
            return d

    return sort_dict(doc)


def hash_bitcode_document(doc):
    """Compute SHA-256 hash of an in-memory Totem Bitcode document."""
    canon = canonicalize_bitcode(doc)
    data = json.dumps(canon, sort_keys=True, separators=(",", ":")).encode("utf-8")
    return hashlib.sha256(data).hexdigest()


def hash_bitcode(filename):
    """Compute SHA-256 hash of a Totem Bitcode file."""
    doc = load_totem_bitcode(filename)
    h = hash_bitcode_document(doc)
    print(f"SHA256({filename}) = {h}")
    return h


def diff_bitcodes(file_a, file_b):
    """Compare two Totem Bitcode files and show structural and semantic differences."""
    a = canonicalize_bitcode(load_totem_bitcode(file_a))
    b = canonicalize_bitcode(load_totem_bitcode(file_b))

    ha = hashlib.sha256(json.dumps(a, sort_keys=True).encode()).hexdigest()
    hb = hashlib.sha256(json.dumps(b, sort_keys=True).encode()).hexdigest()
    if ha == hb:
        print(f"✓ Bitcodes are identical ({ha})")
        return

    print(f"✗ Bitcodes differ\n  {file_a[:30]}…: {ha}\n  {file_b[:30]}…: {hb}")

    fa = a["evaluation"]
    fb = b["evaluation"]

    if fa["final_grade"] != fb["final_grade"]:
        print(f"  • Final grade differs: {fa['final_grade']} vs {fb['final_grade']}")
    if fa["log"] != fb["log"]:
        print("  • Execution log differs:")
        for la, lb in zip(fa["log"], fb["log"]):
            if la != lb:
                print(f"    - {la}\n    + {lb}")
        if len(fa["log"]) != len(fb["log"]):
            print(f"    (log length differs: {len(fa['log'])} vs {len(fb['log'])})")

    def count_nodes(s):
        return len(s["nodes"]) + sum(count_nodes(c) for c in s.get("children", []))

    na, nb = count_nodes(a["root_scope"]), count_nodes(b["root_scope"])
    if na != nb:
        print(f"  • Node count differs: {na} vs {nb}")


def record_run(bitcode_filename, result_effect):
    """Append this run’s metadata to the Totem logbook, signed."""
    sha = hash_bitcode(bitcode_filename)
    sig = sign_hash(sha)

    entry = {
        "timestamp": datetime.utcnow().isoformat() + "Z",
        "filename": bitcode_filename,
        "hash": sha,
        "signature": sig,
        "final_grade": result_effect.grade,
        "log_length": len(result_effect.log),
        "first_log": result_effect.log[0] if result_effect.log else None,
        "last_log": result_effect.log[-1] if result_effect.log else None,
    }

    with open(LOGBOOK_FILE, "a", encoding="utf-8") as f:
        f.write(json.dumps(entry) + "\n")

    print(f"  📜 Recorded and signed run → {LOGBOOK_FILE}")
    return entry


def show_logbook(limit=10):
    """Display recent logbook entries."""
    try:
        with open(LOGBOOK_FILE, "r", encoding="utf-8") as f:
            lines = f.readlines()
    except FileNotFoundError:
        print("No logbook yet.")
        return

    entries = [json.loads(l) for l in lines[-limit:]]
    print(f"\nTotem Logbook — last {len(entries)} entries:")
    for e in reversed(entries):
        print(
            f"• {e['timestamp']}  {e['filename']}  [{e['final_grade']}]  {e['hash'][:12]}…"
        )
        if e["first_log"] and e["last_log"]:
            print(f"    log: {e['first_log']} → {e['last_log']}")


def ensure_keypair():
    """Create an RSA keypair if it doesn't exist."""
    if rsa is None or serialization is None or default_backend is None:
        raise RuntimeError(
<<<<<<< HEAD
            "Cryptography support is unavailable; install the 'cryptography' package"
=======
            "Cryptographic operations require the optional 'cryptography' package"
>>>>>>> dd9ee767
        )

    try:
        with open(KEY_FILE, "rb") as f:
            private_key = serialization.load_pem_private_key(
                f.read(), password=None, backend=default_backend()
            )
    except FileNotFoundError:
        print("🔐 Generating new Totem RSA keypair ...")
        private_key = rsa.generate_private_key(public_exponent=65537, key_size=2048)
        with open(KEY_FILE, "wb") as f:
            f.write(
                private_key.private_bytes(
                    encoding=serialization.Encoding.PEM,
                    format=serialization.PrivateFormat.PKCS8,
                    encryption_algorithm=serialization.NoEncryption(),
                )
            )
        public_key = private_key.public_key()
        with open(PUB_FILE, "wb") as f:
            f.write(
                public_key.public_bytes(
                    encoding=serialization.Encoding.PEM,
                    format=serialization.PublicFormat.SubjectPublicKeyInfo,
                )
            )
        print(f"  ✓ Keys written to {KEY_FILE}, {PUB_FILE}")
    return private_key


def sign_hash(sha256_hex):
    """Sign a SHA256 hex digest with the private key."""
<<<<<<< HEAD
    if rsa is None or hashes is None or padding is None:
        raise RuntimeError(
            "Cryptography support is unavailable; install the 'cryptography' package"
=======
    if hashes is None or padding is None:
        raise RuntimeError(
            "Cryptographic operations require the optional 'cryptography' package"
>>>>>>> dd9ee767
        )

    private_key = ensure_keypair()
    signature = private_key.sign(
        sha256_hex.encode(),
        padding.PSS(
            mgf=padding.MGF1(hashes.SHA256()), salt_length=padding.PSS.MAX_LENGTH
        ),
        hashes.SHA256(),
    )
    return signature.hex()


def verify_signature(sha256_hex, signature_hex):
    """Verify a signature against the public key."""
    if (
        InvalidSignature is None
        or hashes is None
        or serialization is None
        or default_backend is None
        or padding is None
    ):
        raise RuntimeError(
<<<<<<< HEAD
            "Cryptography support is unavailable; install the 'cryptography' package"
=======
            "Cryptographic operations require the optional 'cryptography' package"
>>>>>>> dd9ee767
        )

    with open(PUB_FILE, "rb") as f:
        public_key = serialization.load_pem_public_key(
            f.read(), backend=default_backend()
        )
    try:
        public_key.verify(
            bytes.fromhex(signature_hex),
            sha256_hex.encode(),
            padding.PSS(
                mgf=padding.MGF1(hashes.SHA256()), salt_length=padding.PSS.MAX_LENGTH
            ),
            hashes.SHA256(),
        )
        return True
    except InvalidSignature:
        return False


def build_tir(scope, program=None, prefix="root"):
    """Lower a full scope tree into a flat TIRProgram."""
    if program is None:
        program = TIRProgram()

    scope_path = prefix if prefix == "root" else f"{prefix}.{scope.name}"

    for node in scope.nodes:        
        args = [
            {
                "kind": "consume" if b.kind == "mut" else "borrow",
                "target": b.target.id,
            }
            for b in node.borrows
        ]
        # Pattern match nodes are first emitted as MATCH before being desugared.
        if node.op == "P" and "match_cases" in node.meta:
            cases_meta = []
            for ctor in node.meta["match_cases"]:
                if isinstance(ctor, dict):
                    ctor_key = tuple(ctor.get("constructor", (ctor.get("op"), ctor.get("arity", 0))))
                    result = ctor.get("result")
                else:
                    ctor_key, result = ctor
                op_name, arity = ctor_key
                tag = program.constructor_tag(op_name, arity)
                cases_meta.append(
                    {
                        "constructor": (op_name, arity),
                        "tag": tag,
                        "result": result,
                    }
                )

            metadata = {"cases": cases_meta}
            if "default_case" in node.meta:
                metadata["default"] = node.meta["default_case"]

            program.emit("MATCH", node.typ, node.grade, args, scope_path, metadata)
            continue

        arity = len(args)
        constructor_tag = program.constructor_tag(node.op, arity)
        metadata = {"constructor_tag": constructor_tag, "arity": arity}
        program.emit(node.op, node.typ, node.grade, args, scope_path, metadata, produces=node.owned_life.id)

    for child in scope.children:
        build_tir(child, program, scope_path)

    if prefix == "root":
        program.desugar_pattern_matches()

    return program


def _wasm_local_name(identifier):
    return f"${identifier}"


def _format_wasm_list(items, prefix=""):
    return [f"{prefix}{item}" for item in items]


def tir_to_wat(tir, capabilities=None):
    """Compile a TIRProgram into a WebAssembly text module.

    Only pure instructions are lowered to direct WebAssembly operations. IO-grade
    instructions are exposed as host imports and require the caller to provide
    the corresponding capability string (e.g. ``io.read``).
    """

    capabilities = set(capabilities or [])
    required_capabilities = []

    local_decls = []
    local_set = set()
    body_lines = []
    last_pure_local = None
    alias_map = {}

    def declare_local(identifier):
        lname = _wasm_local_name(identifier)
        if lname not in local_set:
            local_decls.append(f"(local {lname} i32)")
            local_set.add(lname)
        return lname

    def bind_aliases(instr, local_name):
        alias_map[instr.id] = local_name
        if instr.produces:
            alias_map[instr.produces] = local_name

    imports_needed = {}

    value_producers = {}
    for instr in tir.instructions:
        value_producers[instr.id] = instr
        if instr.produces:
            value_producers[instr.produces] = instr

    for instr in tir.instructions:
        if instr.grade == "pure":
            local_name = declare_local(instr.id)
            bind_aliases(instr, local_name)

            if instr.op in {"A", "D", "F"}:
                const_val = {"A": 1, "D": 2, "F": 5}[instr.op]
                body_lines.append(f"(local.set {local_name} (i32.const {const_val}))")
            elif instr.op == "CONST" and hasattr(instr, "value"):
                body_lines.append(
                    f"(local.set {local_name} (i32.const {int(instr.value)}))"
                )
            elif instr.op == "E":
                if not instr.args:
                    raise ValueError("E operation expects at least one borrow argument")
                arg = instr.args[0]
                target = arg.get("target") if isinstance(arg, dict) else arg
                dep_local = alias_map.get(target)
                if not dep_local:
                    raise ValueError(f"Unknown borrow target {target} for op E")
                body_lines.append(
                    f"(local.set {local_name} (i32.add (local.get {dep_local}) (i32.const 3)))"
                )
            else:
                raise NotImplementedError(
                    f"Pure operation {instr.op} is not supported for WASM lowering"
                )
            last_pure_local = local_name
        elif instr.grade == "io":
            io_info = IO_IMPORTS.get(instr.op)
            if not io_info:
                raise NotImplementedError(
                    f"IO operation {instr.op} missing import metadata"
                )
            cap = io_info["capability"]
            if cap not in capabilities:
                raise PermissionError(
                    f"Capability '{cap}' required to lower IO operation {instr.op}"
                )
            required_capabilities.append(cap)
            import_key = (io_info["module"], io_info["name"])
            if import_key not in imports_needed:
                imports_needed[import_key] = io_info

            if instr.produces:
                local_name = declare_local(instr.id)
                bind_aliases(instr, local_name)
            else:
                local_name = None

            call_operands = []
            for arg in instr.args:
                target = arg.get("target") if isinstance(arg, dict) else arg
                dep_local = alias_map.get(target)
                if dep_local:
                    call_operands.append(f"(local.get {dep_local})")
                else:
                    producer = value_producers.get(target)
                    if producer:
                        raise ValueError(
                            "IO operation "
                            f"{instr.op} argument {target} depends on "
                            f"{producer.op} [{producer.grade}], which cannot be lowered to WebAssembly"
                        )
                    elif isinstance(target, str):
                        raise ValueError(
                            f"IO operation {instr.op} has unknown dependency {target}"
                        )
                    else:
                        raise ValueError(
                            f"IO operation {instr.op} received unsupported operand {arg}"
                        )

            if call_operands:
                call_expr = (
                    f"(call ${io_info['name']} " + " ".join(call_operands) + ")"
                )
            else:
                call_expr = f"(call ${io_info['name']})"

            if io_info["results"]:
                body_lines.append(f"(local.set {local_name} {call_expr})")
            else:
                body_lines.append(call_expr)
                if local_name:
                    body_lines.append(f"(local.set {local_name} (i32.const 0))")
        else:
            # Meta and stateful instructions are not lowered to WebAssembly.
            continue

    module_lines = ["(module"]

    for (module, name), info in imports_needed.items():
        params = " ".join(f"(param {p})" for p in info["params"])
        results = " ".join(f"(result {r})" for r in info["results"])
        signature = " ".join(filter(None, [params, results]))
        module_lines.append(
            f"  (import \"{module}\" \"{name}\" (func ${name} {signature}))"
        )

    module_lines.append("  (func $run (export \"run\") (result i32)")
    module_lines.extend(_format_wasm_list(local_decls, prefix="    "))
    module_lines.extend(_format_wasm_list(body_lines, prefix="    "))
    if last_pure_local:
        module_lines.append(f"    (return (local.get {last_pure_local}))")
    else:
        module_lines.append("    (return (i32.const 0))")
    module_lines.append("  )")
    module_lines.append(")")

    metadata = {
        "imports": sorted(set(required_capabilities)),
        "locals": sorted(local_set),
        "pure_instructions": len([i for i in tir.instructions if i.grade == "pure"]),
        "io_instructions": len([i for i in tir.instructions if i.grade == "io"]),
    }

    return "\n".join(module_lines), metadata


def export_wasm_module(tir, output_path, capabilities=None, metadata_path=None):
    """Write a WebAssembly text module to disk."""

    wat, metadata = tir_to_wat(tir, capabilities=capabilities)
    output_path = Path(output_path)
    if output_path.parent and not output_path.parent.exists():
        output_path.parent.mkdir(parents=True, exist_ok=True)
    output_path.write_text(wat, encoding="utf-8")
    print(f"  ✓ WASM module exported → {output_path}")

    if metadata_path:
        meta_path = Path(metadata_path)
        if meta_path.parent and not meta_path.parent.exists():
            meta_path.parent.mkdir(parents=True, exist_ok=True)
        meta_path.write_text(json.dumps(metadata, indent=2), encoding="utf-8")
        print(f"  ✓ WASM metadata exported → {meta_path}")

    return metadata


def reflect(obj):
    """
    Produce a MetaObject view of any Totem structure.
    Used in the evaluator as meta-operations.
    """
    if isinstance(obj, Scope):
        return MetaObject("Scope", obj)
    if isinstance(obj, Node):
        return MetaObject("Node", obj)
    if isinstance(obj, TIRProgram):
        return MetaObject("TIR", obj)
    return MetaObject("Value", obj)


def meta_emit(
    program, op, typ="int32", grade="pure", args=None, scope_path="root.meta"
):
    """
    Dynamically extend a TIR program with a new instruction.
    Returns a MetaObject referencing the new instruction.
    """
    args = args or []
    vid = program.emit(op, typ, grade, args, scope_path)
    instr = program.instructions[-1]
    return MetaObject("TIR_Instruction", instr)


def list_meta_ops():
    return {
        "reflect": "Return a MetaObject view of a Totem structure",
        "meta_emit": "Append a new TIR instruction (Meta effect)",
        "list_meta_ops": "List available reflective primitives",
    }


def fold_constants(tir):
    """Replace simple const ops (A=1, D=2, etc.) used by pure ops with folded values."""
    const_map = {}
    new_instrs = []
    for instr in tir.instructions:
        if instr.op in PURE_CONST_VALUES:  # treat as constant sources
            const_map[instr.id] = PURE_CONST_VALUES[instr.op]
            if instr.produces:
                const_map[instr.produces] = const_map[instr.id]
            new_instrs.append(instr)
            continue

        # fold if all args are known constants
        arg_targets = []
        for arg in instr.args:
            if isinstance(arg, dict):
                target = arg.get("target")
            else:
                target = arg
            arg_targets.append(target)

        if (
            instr.grade == "pure"
            and arg_targets
            and all(t in const_map for t in arg_targets)
        ):
            val = sum(const_map[t] for t in arg_targets)  # naive demo fold
            folded = TIRInstruction(
                instr.id,
                "CONST",
                "int32",
                "pure",
                [],
                instr.scope_path,
                metadata=instr.metadata,
                produces=instr.produces,
            )
            folded.value = val
            const_map[instr.id] = val
            if instr.produces:
                const_map[instr.produces] = val
            new_instrs.append(folded)
        else:
            new_instrs.append(instr)

    tir.instructions = new_instrs
    return tir


def _resolve_alias(replacements, value):
    if value is None:
        return None
    seen = set()
    current = value
    while current in replacements and current not in seen:
        seen.add(current)
        current = replacements[current]
    return current


def _rewrite_arg(arg, replacements):
    if isinstance(arg, dict):
        new_arg = dict(arg)
        target = new_arg.get("target")
        if target is not None:
            new_arg["target"] = _resolve_alias(replacements, target)
        return new_arg
    if isinstance(arg, str):
        return _resolve_alias(replacements, arg)
    return arg


def _freeze_arg(arg):
    if isinstance(arg, dict):
        return tuple(sorted((k, _freeze_arg(v)) for k, v in arg.items()))
    if isinstance(arg, list):
        return tuple(_freeze_arg(v) for v in arg)
    return arg


def _iter_targets(instr):
    for arg in instr.args:
        if isinstance(arg, dict):
            target = arg.get("target")
            if target:
                yield target
        elif isinstance(arg, str):
            yield arg


def evaluate_pure_regions(tir):
    """Perform constant/partial evaluation within pure regions."""

    value_map = {}
    for instr in tir.instructions:
        known = getattr(instr, "value", None)
        if known is None and instr.op in PURE_CONST_VALUES:
            known = PURE_CONST_VALUES[instr.op]
        if known is not None:
            value_map[instr.id] = known
            if instr.produces:
                value_map[instr.produces] = known

    for instr in tir.instructions:
        if instr.grade != "pure":
            # ensure args copied to avoid shared state
            instr.args = [dict(arg) if isinstance(arg, dict) else arg for arg in instr.args]
            continue

        constant_values = []
        dynamic_args = []
        for arg in instr.args:
            if isinstance(arg, dict):
                target = arg.get("target")
                if target in value_map:
                    constant_values.append(value_map[target])
                else:
                    dynamic_args.append(dict(arg))
            else:
                if arg in value_map:
                    constant_values.append(value_map[arg])
                else:
                    dynamic_args.append(arg)

        if not dynamic_args and constant_values:
            total = sum(constant_values)
            instr.op = "CONST"
            instr.args = []
            instr.value = total
            value_map[instr.id] = total
            if instr.produces:
                value_map[instr.produces] = total
        else:
            if constant_values:
                const_sum = sum(constant_values)
                instr.partial_constant = const_sum
                dynamic_args = [
                    {"kind": "const", "value": const_sum}
                ] + dynamic_args
            instr.args = dynamic_args

    return tir


def common_subexpression_elimination(tir):
    """Eliminate redundant pure instructions within the same scope."""

    replacements = {}
    key_map = {}
    new_instrs = []

    for instr in tir.instructions:
        instr.args = [_rewrite_arg(arg, replacements) for arg in instr.args]

        key = None
        if instr.grade == "pure":
            key = (
                instr.scope_path,
                instr.op,
                instr.typ,
                tuple(_freeze_arg(arg) for arg in instr.args),
                getattr(instr, "value", None),
                getattr(instr, "partial_constant", None),
            )

        if key and key in key_map:
            canonical = key_map[key]
            replacements[instr.id] = canonical.id
            if instr.produces and canonical.produces:
                replacements[instr.produces] = canonical.produces
            continue

        if key:
            key_map[key] = instr

        new_instrs.append(instr)

    tir.instructions = new_instrs
    return tir


def dead_code_elimination(tir):
    """Remove pure instructions whose results are never consumed."""

    referenced = set()
    kept = []

    for instr in reversed(tir.instructions):
        keep = instr.grade != "pure"
        if not keep:
            if instr.id in referenced:
                keep = True
            elif instr.produces and instr.produces in referenced:
                keep = True

        if keep:
            kept.append(instr)
            referenced.add(instr.id)
            if instr.produces:
                referenced.add(instr.produces)
            referenced.update(_iter_targets(instr))

    tir.instructions = list(reversed(kept))
    return tir


def inline_pure_regions(tir):
    """Inline child scope instructions when the region is purely functional."""

    if not tir.instructions:
        return tir

    scope_to_instrs = {}
    value_scopes = {}
    for instr in tir.instructions:
        scope_to_instrs.setdefault(instr.scope_path, []).append(instr)
        value_scopes[instr.id] = instr.scope_path
        if instr.produces:
            value_scopes[instr.produces] = instr.scope_path

    for scope_path, instrs in list(scope_to_instrs.items()):
        if scope_path == "root" or not instrs:
            continue
        if not all(instr.grade == "pure" for instr in instrs):
            continue

        parent = scope_path.rsplit(".", 1)[0] if "." in scope_path else "root"

        can_inline = True
        for instr in instrs:
            for target in _iter_targets(instr):
                dep_scope = value_scopes.get(target)
                if dep_scope and dep_scope not in {scope_path, parent}:
                    can_inline = False
                    break
            if not can_inline:
                break

        if not can_inline:
            continue

        for instr in instrs:
            instr.scope_path = parent
            value_scopes[instr.id] = parent
            if instr.produces:
                value_scopes[instr.produces] = parent

    return tir
def reorder_pure_ops(tir):
    """Reorder instructions by effect grade while respecting dependencies."""

    instructions = list(tir.instructions)
    if not instructions:
        return tir

    grade_rank = {grade: idx for idx, grade in enumerate(EFFECT_GRADES)}
    id_to_instr = {instr.id: instr for instr in instructions}
    lifetime_producers = {
        instr.produces: instr.id for instr in instructions if instr.produces
    }

    def iter_edges(instr):
        for arg in instr.args:
            if isinstance(arg, dict):
                kind = arg.get("kind")
                if isinstance(kind, str):
                    kind_key = kind.lower()
                else:
                    kind_key = None
                yield kind_key, arg.get("target")
            else:
                yield None, arg

    dependencies = {instr.id: set() for instr in instructions}
    adjacency = {instr.id: set() for instr in instructions}
    borrow_edges = []

    for instr in instructions:
        for kind, target in iter_edges(instr):
            if not target:
                continue
            dep_id = None
            if target in id_to_instr:
                dep_id = target
            elif target in lifetime_producers:
                dep_id = lifetime_producers[target]
            if dep_id and dep_id != instr.id:
                dependencies[instr.id].add(dep_id)
                adjacency[dep_id].add(instr.id)
                if kind in {"borrow", "consume"}:
                    borrow_edges.append((dep_id, instr.id))

    original_index = {instr.id: idx for idx, instr in enumerate(instructions)}
    scope_sequences = {}
    for instr in instructions:
        scope_sequences.setdefault(instr.scope_path, []).append(instr.id)

    preceding_counts = {}
    for scope, seq in scope_sequences.items():
        seen = 0
        for iid in seq:
            preceding_counts[iid] = seen
            seen += 1

    scheduled_counts = {scope: 0 for scope in scope_sequences}

    def is_fenced(scope_path):
        return any("fence" in part.lower() for part in scope_path.split("."))

    heap = []
    for instr in instructions:
        if not dependencies[instr.id]:
            heapq.heappush(
                heap,
                (
                    grade_rank.get(instr.grade, len(EFFECT_GRADES)),
                    original_index[instr.id],
                    instr.id,
                ),
            )

    new_order = []
    processed = set()
    deferred = []

    while heap:
        grade, orig_idx, instr_id = heapq.heappop(heap)
        instr = id_to_instr[instr_id]
        scope = instr.scope_path
        if is_fenced(scope) and scheduled_counts[scope] < preceding_counts[instr_id]:
            deferred.append((grade, orig_idx, instr_id))
            if not heap:
                break
            continue

        new_order.append(instr_id)
        processed.add(instr_id)
        if is_fenced(scope):
            scheduled_counts[scope] += 1

        for item in deferred:
            heapq.heappush(heap, item)
        deferred.clear()

        for succ in adjacency[instr_id]:
            if succ in processed:
                continue
            dependencies[succ].discard(instr_id)
            if not dependencies[succ]:
                succ_instr = id_to_instr[succ]
                heapq.heappush(
                    heap,
                    (
                        grade_rank.get(succ_instr.grade, len(EFFECT_GRADES)),
                        original_index[succ],
                        succ,
                    ),
                )

    if len(new_order) != len(instructions):
        return tir

    new_positions = {iid: idx for idx, iid in enumerate(new_order)}

    for src, dst in borrow_edges:
        orig_src = original_index[src]
        orig_dst = original_index[dst]
        if orig_src == orig_dst:
            continue
        lower = min(orig_src, orig_dst)
        upper = max(orig_src, orig_dst)
        new_src = new_positions.get(src)
        new_dst = new_positions.get(dst)
        if new_src is None or new_dst is None:
            return tir
        if new_src >= new_dst:
            return tir
        for instr in instructions:
            orig_idx = original_index[instr.id]
            if lower < orig_idx < upper:
                new_idx = new_positions.get(instr.id)
                if new_idx is None or not (new_src < new_idx < new_dst):
                    return tir

    for scope, ids in scope_sequences.items():
        if not is_fenced(scope):
            continue
        positions = [new_positions[iid] for iid in ids]
        sorted_positions = sorted(positions)
        if positions != sorted_positions:
            return tir
        start = sorted_positions[0]
        if sorted_positions != list(range(start, start + len(sorted_positions))):
            return tir

    tir.instructions = [id_to_instr[i] for i in new_order]
    return tir


def schedule_effects(tir):
    """Wrapper around the effect-aware scheduler."""

    return reorder_pure_ops(tir)


def inline_trivial_io(tir):
    """Replace IO ops with constant placeholders if they have deterministic logs."""
    for instr in tir.instructions:
        if instr.grade == "io" and instr.op == "C":
            instr.op = "CONST_IO"
            instr.grade = "pure"
    return tir


def optimize_tir(tir):
    """Run the full suite of optimizer passes."""

    fold_constants(tir)
    evaluate_pure_regions(tir)
    common_subexpression_elimination(tir)
    dead_code_elimination(tir)
    inline_pure_regions(tir)
    schedule_effects(tir)
    inline_trivial_io(tir)
    return tir


def list_optimizers():
    return {
        "fold_constants": "Constant folding for pure ops",
        "evaluate_pure_regions": "Evaluate pure regions with constants",
        "common_subexpression_elimination": "Eliminate duplicate pure ops",
        "dead_code_elimination": "Prune unused pure instructions",
        "inline_pure_regions": "Inline pure child scopes into parents",
        "reorder_pure_ops": "Effect-sensitive reordering by grade",
        "schedule_effects": "Effect-aware scheduling respecting dependencies",
        "inline_trivial_io": "Replace deterministic IO reads with constants",
        "optimize_tir": "Run all optimization passes",
    }


def compile_and_evaluate(src, ffi_decls=None):
    """Run the full Totem pipeline on a raw source string."""

    previous_registry = get_registered_ffi_declarations()
    if ffi_decls is not None:
        register_ffi_declarations(ffi_decls, reset=True)

    try:
        tree = structural_decompress(src)
        errors = []
        check_aliasing(tree, errors)
        check_lifetimes(tree, errors)
        verify_ffi_calls(tree, errors)
        result = evaluate_scope(tree)
        return tree, errors, result
    finally:
        if ffi_decls is not None:
            clear_ffi_registry()
            for name, decl in previous_registry.items():
                FFI_REGISTRY[name] = decl


def run_repl(history_limit=REPL_HISTORY_LIMIT):
    """Interactive Totem shell."""

    print("Totem REPL — enter program bytes or commands (:help for help)")
    history = []
    counter = 0

    def resolve_entry(token=None):
        if not history:
            print("No cached programs yet.")
            return None
        if token is None:
            return history[-1]
        try:
            target = int(token)
        except ValueError:
            print("Program index must be an integer.")
            return None
        for entry in reversed(history):
            if entry["index"] == target:
                return entry
        print(f"No cached program #{target}.")
        return None

    while True:
        try:
            line = input("totem> ")
        except EOFError:
            print()
            break

        stripped = line.strip()
        if not stripped:
            continue

        if stripped.startswith(":"):
            parts = stripped.split()
            cmd = parts[0]

            if cmd in (":quit", ":exit"):
                break
            if cmd == ":help":
                print(
                    "Commands: :help, :quit, :viz [n], :save [n] [file], :hash [n], :bitcode [n], :diff n m"
                )
                print(f"History: last {history_limit} programs cached.")
                continue
            if cmd == ":viz":
                entry = resolve_entry(parts[1] if len(parts) > 1 else None)
                if entry:
                    visualize_graph(entry["tree"])
                continue
            if cmd == ":save":
                entry = resolve_entry(parts[1] if len(parts) > 1 else None)
                if not entry:
                    continue
                if len(parts) > 2:
                    filename = parts[2]
                else:
                    filename = f"program_{entry['index']}.totem.json"
                write_bitcode_document(entry["bitcode_doc"], filename)
                continue
            if cmd == ":hash":
                entry = resolve_entry(parts[1] if len(parts) > 1 else None)
                if entry:
                    h = hash_bitcode_document(entry["bitcode_doc"])
                    print(f"SHA256(program_{entry['index']}) = {h}")
                continue
            if cmd == ":bitcode":
                entry = resolve_entry(parts[1] if len(parts) > 1 else None)
                if entry:
                    canon = canonicalize_bitcode(entry["bitcode_doc"])
                    print(json.dumps(canon, indent=2))
                continue
            if cmd == ":diff":
                if len(parts) != 3:
                    print("Usage: :diff <a> <b>")
                    continue
                entry_a = resolve_entry(parts[1])
                entry_b = resolve_entry(parts[2])
                if not entry_a or not entry_b:
                    continue
                canon_a = canonicalize_bitcode(entry_a["bitcode_doc"])
                canon_b = canonicalize_bitcode(entry_b["bitcode_doc"])
                text_a = json.dumps(canon_a, indent=2, sort_keys=True).splitlines()
                text_b = json.dumps(canon_b, indent=2, sort_keys=True).splitlines()
                diff = list(
                    difflib.unified_diff(
                        text_a,
                        text_b,
                        fromfile=f"program_{entry_a['index']}",
                        tofile=f"program_{entry_b['index']}",
                        lineterm="",
                    )
                )
                if diff:
                    for line in diff:
                        print(line)
                else:
                    print("Programs are identical.")
                continue

            print(f"Unknown command: {cmd}")
            continue

        tree, errors, result = compile_and_evaluate(line)
        counter += 1
        entry = {
            "index": counter,
            "src": line,
            "tree": tree,
            "errors": errors,
            "result": result,
            "bitcode_doc": build_bitcode_document(tree, result),
        }
        history.append(entry)
        if len(history) > history_limit:
            history.pop(0)

        print(f"[#%d] grade: %s" % (entry["index"], result.grade))
        if errors:
            print("  analysis:")
            for e in errors:
                print("   ", f"✗ {e}")
        else:
            print("  analysis: ✓ All lifetime and borrow checks passed")
        print("  log:")
        if result.log:
            for item in result.log:
                print("   ", item)
        else:
            print("    (no log entries)")


def parse_args(args):
    argp = argparse.ArgumentParser(description="Totem Language Runtime")

    argp.add_argument(
        "--diff",
        nargs=2,
        metavar=("A", "B"),
        help="Compare two .totem.json Bitcode files",
    )
    argp.add_argument("--hash", help="Compute hash of a .totem.json Bitcode file")
    argp.add_argument("--load", help="Load a .totem.json Bitcode file instead")
    argp.add_argument(
        "--logbook", action="store_true", help="Show Totem provenance logbook"
    )
    argp.add_argument("--repl", action="store_true", help="Start an interactive REPL")
    argp.add_argument("--src", help="Inline Totem source", default="{a{bc}de{fg}}")
    argp.add_argument("--verify", help="Verify signature for a logbook entry hash")
    argp.add_argument("--visualize", action="store_true", help="Render program graph")
    argp.add_argument(
        "--viz",
        metavar="OUTPUT",
        help="Export a Graphviz scope visualization to an SVG file",
    )
    argp.add_argument(
        "--wasm",
        metavar="OUTPUT",
        help="Export the pure TIR as a WebAssembly text module",
    )
    argp.add_argument(
        "--wasm-metadata",
        metavar="OUTPUT",
        help="Write lowering metadata alongside the WebAssembly module",
    )
    argp.add_argument(
        "--capability",
        action="append",
        dest="capabilities",
        help="Grant a capability (e.g. io.read) when lowering to WebAssembly",
        "--why-grade",
        metavar="GRADE",
        help="Explain which nodes raised the program to a given effect grade",
    )
    argp.add_argument(
        "--why-borrow",
        metavar="ID",
        help="Explain the borrow chain for a lifetime or node identifier",
    )

    return argp.parse_args(args)


def main(args):
    params = parse_args(args)

    if params.diff:
        diff_bitcodes(params.diff[0], params.diff[1])
        return
    if params.hash:
        hash_bitcode(params.hash)
        return
    if params.load:
        reexecute_bitcode(params.load)
        return
    if params.logbook:
        show_logbook()
        return
    if params.repl:
        run_repl()
        return
    if params.verify:
        ok = verify_signature(params.verify, input("Signature hex: ").strip())
        print("✓ Signature valid" if ok else "✗ Invalid signature")
        return

    print("Source:", params.src)
    tree, errors, result = compile_and_evaluate(params.src)
    print_scopes(tree)

    print("\nCompile-time analysis:")
    if not errors:
        print("  ✓ All lifetime and borrow checks passed")
    else:
        for e in errors:
            print("  ✗", e)

    print("\nRuntime evaluation:")
    print(f"  → final grade: {result.grade}")
    print("  → execution log:")
    for entry in result.log:
        print("   ", entry)

    if params.why_grade:
        print(f"\nWhy grade '{params.why_grade}':")
        try:
            info = explain_grade(tree, params.why_grade)
        except ValueError as exc:
            print(f"  ✗ {exc}")
        else:
            if not info["achieved"]:
                print(
                    "  "
                    + "Grade not reached. Final grade: "
                    + info["final_grade"]
                )
            elif not info["nodes"]:
                print("  No nodes with that grade were found.")
            else:
                print("  Minimal cut responsible for the requested grade:")
                for node in info["nodes"]:
                    scope_path = _scope_full_path(node.scope)
                    print(
                        f"    • {node.op} [{node.grade}] id={node.id} @ {scope_path}"
                    )
                    if node.borrows:
                        borrow_desc = ", ".join(
                            f"{b.kind}->{b.target.id}" for b in node.borrows
                        )
                        print(f"        borrows: {borrow_desc}")

    if params.why_borrow:
        print(f"\nBorrow analysis for '{params.why_borrow}':")
        info = explain_borrow(tree, params.why_borrow)
        if not info["found"]:
            print("  ✗ Identifier not found in this program.")
        else:
            for line in info["lines"]:
                print("  " + line)

    export_totem_bitcode(tree, result, "program.totem.json")
    record_run("program.totem.json", result)
    tir = build_tir(tree)
    print("\nTIR:")
    print(tir)

    if params.wasm:
        try:
            export_wasm_module(
                tir,
                params.wasm,
                capabilities=params.capabilities,
                metadata_path=params.wasm_metadata,
            )
        except PermissionError as exc:
            print(f"  ✗ {exc}")
        except NotImplementedError as exc:
            print(f"  ✗ {exc}")
    mlir_module = emit_mlir_module(tir)
    print("\nMLIR dialect:")
    print(mlir_module)

    llvm_ir = emit_llvm_ir(tir)
    print("\nLLVM IR (pure segment):")
    print(llvm_ir)

    if params.viz:
        export_graphviz(tree, params.viz)
    if params.visualize:
        visualize_graph(tree)


if __name__ == "__main__":
    main(sys.argv[1:])<|MERGE_RESOLUTION|>--- conflicted
+++ resolved
@@ -37,8 +37,6 @@
 import re
 import sys
 try:
-<<<<<<< HEAD
-=======
     import networkx as nx
 except ModuleNotFoundError:  # pragma: no cover - optional dependency
     nx = None
@@ -54,16 +52,11 @@
     pydot = None
 
 try:
->>>>>>> dd9ee767
     from cryptography.hazmat.primitives.asymmetric import rsa, padding
     from cryptography.hazmat.primitives import hashes, serialization
     from cryptography.hazmat.backends import default_backend
     from cryptography.exceptions import InvalidSignature
-<<<<<<< HEAD
 except ImportError:  # pragma: no cover - optional crypto dependency
-=======
-except ModuleNotFoundError:  # pragma: no cover - optional dependency
->>>>>>> dd9ee767
     rsa = padding = hashes = serialization = default_backend = InvalidSignature = None
 
 EFFECT_GRADES = ["pure", "state", "io", "sys", "meta"]
@@ -1427,18 +1420,8 @@
 
 def visualize_graph(root):
     """Render the decompressed scope graph with color-coded purity and lifetime->borrow edges."""
-<<<<<<< HEAD
-    try:
-        import networkx as nx
-        import matplotlib.pyplot as plt
-    except ImportError as exc:  # pragma: no cover - optional dependency
-        raise RuntimeError(
-            "Visualization requires networkx and matplotlib to be installed"
-        ) from exc
-=======
     if nx is None or plt is None:
         raise RuntimeError("Visualization requires networkx and matplotlib to be installed")
->>>>>>> dd9ee767
 
     G = nx.DiGraph()
     lifetime_nodes_added = set()
@@ -2039,11 +2022,7 @@
     """Create an RSA keypair if it doesn't exist."""
     if rsa is None or serialization is None or default_backend is None:
         raise RuntimeError(
-<<<<<<< HEAD
             "Cryptography support is unavailable; install the 'cryptography' package"
-=======
-            "Cryptographic operations require the optional 'cryptography' package"
->>>>>>> dd9ee767
         )
 
     try:
@@ -2076,15 +2055,9 @@
 
 def sign_hash(sha256_hex):
     """Sign a SHA256 hex digest with the private key."""
-<<<<<<< HEAD
     if rsa is None or hashes is None or padding is None:
         raise RuntimeError(
             "Cryptography support is unavailable; install the 'cryptography' package"
-=======
-    if hashes is None or padding is None:
-        raise RuntimeError(
-            "Cryptographic operations require the optional 'cryptography' package"
->>>>>>> dd9ee767
         )
 
     private_key = ensure_keypair()
@@ -2108,11 +2081,7 @@
         or padding is None
     ):
         raise RuntimeError(
-<<<<<<< HEAD
             "Cryptography support is unavailable; install the 'cryptography' package"
-=======
-            "Cryptographic operations require the optional 'cryptography' package"
->>>>>>> dd9ee767
         )
 
     with open(PUB_FILE, "rb") as f:
