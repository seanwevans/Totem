--- conflicted
+++ resolved
@@ -7,12 +7,10 @@
 
 from totem import (
     EFFECT_GRADES,
-<<<<<<< HEAD
     build_bitcode_document,
     evaluate_scope,
     structural_decompress,
     verify_bitcode_document,
-=======
     build_tir,
     compute_tir_distance,
     continuous_semantics_profile,
@@ -31,7 +29,6 @@
     evaluate_scope,
     run_bytecode,
     structural_decompress,
->>>>>>> fd7c384c
 )
 
 
@@ -94,7 +91,6 @@
     assert result.grade == EFFECT_GRADES[expected_idx]
 
 
-<<<<<<< HEAD
 def test_bitcode_includes_certificates(sample_root):
     result = evaluate_scope(sample_root)
     doc = build_bitcode_document(sample_root, result)
@@ -121,7 +117,6 @@
 
     with pytest.raises(ValueError):
         verify_bitcode_document(doc)
-=======
 def build_tir_from_src(src):
     return build_tir(structural_decompress(src))
 
@@ -286,5 +281,4 @@
     scope_result = evaluate_scope(sample_root)
 
     assert vm_result.grade == scope_result.grade
-    assert vm_result.log == scope_result.log
->>>>>>> fd7c384c
+    assert vm_result.log == scope_result.log